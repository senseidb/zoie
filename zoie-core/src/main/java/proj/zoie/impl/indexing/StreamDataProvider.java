--- conflicted
+++ resolved
@@ -59,7 +59,7 @@
 
   public abstract DataEvent<D> next();
 
-  public abstract void setStartingOffset(V version);
+  public abstract void setStartingOffset(String version);
   
   public abstract void reset();
 
@@ -173,19 +173,11 @@
 
   private static final class DataThread<D> extends Thread
   {
-<<<<<<< HEAD
-    private Collection<DataEvent<D, V>> _batch;
-    private V _currentVersion;
-    private final StreamDataProvider<D, V> _dataProvider;
-    private volatile boolean _paused;
-    private volatile boolean _stop;
-=======
     private Collection<DataEvent<D>> _batch;
     private String _currentVersion;
     private final StreamDataProvider<D> _dataProvider;
-    private boolean _paused;
-    private boolean _stop;
->>>>>>> 4b3d5247
+    private volatile boolean _paused;
+    private volatile boolean _stop;
     private volatile boolean _stopped = false;
     private AtomicLong _eventCount = new AtomicLong(0);
     private volatile long _throttle = 40000;// Long.MAX_VALUE;

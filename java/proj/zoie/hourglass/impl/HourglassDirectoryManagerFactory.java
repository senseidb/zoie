package proj.zoie.hourglass.impl;

import java.io.File;
import java.io.IOException;
import java.text.ParseException;
import java.text.SimpleDateFormat;
import java.util.ArrayList;
import java.util.Arrays;
import java.util.Calendar;
import java.util.Collections;
import java.util.List;

import org.apache.log4j.Logger;
import org.apache.lucene.store.Directory;
import org.apache.lucene.store.FSDirectory;
import org.apache.lucene.store.MMapDirectory;
import org.apache.lucene.store.NIOFSDirectory;
import org.apache.lucene.store.SimpleFSDirectory;

import proj.zoie.api.ZoieVersion;
import proj.zoie.api.DefaultDirectoryManager;
import proj.zoie.api.DirectoryManager;
import proj.zoie.api.DirectoryManager.DIRECTORY_MODE;
import proj.zoie.api.impl.util.FileUtil;
import proj.zoie.impl.indexing.internal.IndexSignature;
import proj.zoie.api.ZoieVersionFactory;
/**
 * @author "Xiaoyang Gu<xgu@linkedin.com>"
 *
 */
public class HourglassDirectoryManagerFactory<V extends ZoieVersion>
{
  public static final Logger log = Logger.getLogger(HourglassDirectoryManagerFactory.class);

  private final File _root;
  private final HourGlassScheduler _scheduler;
  
  public HourGlassScheduler getScheduler()
  {
    return _scheduler;
  }
  private volatile File _location;
  private volatile DirectoryManager<V> _currentDirMgr = null;
  private volatile boolean isRecentlyChanged = false;
  public static final String dateFormatString = "yyyy-MM-dd-HH-mm-ss";
  private final DIRECTORY_MODE _mode; 
  private static ThreadLocal<SimpleDateFormat> dateFormatter = new ThreadLocal<SimpleDateFormat>()
  {
    protected SimpleDateFormat initialValue()
    {
      return new SimpleDateFormat(dateFormatString);
    }
  }; 
  private volatile Calendar _nextUpdateTime = Calendar.getInstance();
  ZoieVersionFactory<V> _zoieVersionFactory;
  public HourglassDirectoryManagerFactory(File root, HourGlassScheduler scheduler, ZoieVersionFactory<V> zoieVersionFactory)
  {
    _root = root;
    _zoieVersionFactory = zoieVersionFactory;
    _scheduler = scheduler;
    _mode = DIRECTORY_MODE.SIMPLE;
    log.info("starting HourglassDirectoryManagerFactory at " + root + " --- index rolling scheduler: " + _scheduler + " mode: " + _mode);
    updateDirectoryManager();
  }
  public HourglassDirectoryManagerFactory(File root, HourGlassScheduler scheduler, DIRECTORY_MODE mode)
  {
    _root = root;
    _scheduler = scheduler;
    this._mode = mode;
    log.info("starting HourglassDirectoryManagerFactory at " + root + " --- index rolling scheduler: " + _scheduler + " mode: " + _mode);
    updateDirectoryManager();
  }
  public DirectoryManager<V> getDirectoryManager()
  {
    return _currentDirMgr;
  }
  private FSDirectory getFSDirectoryFromFile(File f) throws IOException
  {
    FSDirectory dir = null;
    switch(_mode)
    {
    case SIMPLE:
      dir = new SimpleFSDirectory(f);
      break;
    case NIO:
      dir = new NIOFSDirectory(f);
      break;
    case MMAP:
      dir = new MMapDirectory(f);
      break;
    }
    return dir;
  }
  protected void setNextUpdateTime()
  {
    _nextUpdateTime = _scheduler.getNextRoll();
    log.info("setNextUpdateTime: " + _scheduler.getFolderName(_nextUpdateTime));
  }
  /**
   * @return true if the current index accepting updates is changed.
   * This method should be paired with clearRecentlyChanged() to clear the flag.
   * @see proj.zoie.hourglass.impl.HourglassDirectoryManagerFactory#clearRecentlyChanged()
   */
  public boolean updateDirectoryManager()
  {
    Calendar now = Calendar.getInstance();
    now.setTimeInMillis(System.currentTimeMillis());
    if (now.before(_nextUpdateTime)) return false;
    String folderName;
    folderName = _scheduler.getFolderName(_nextUpdateTime);
    _location = new File(_root, folderName);
    try
    {
      log.info("rolling forward with new path: " + _location.getCanonicalPath());
    } catch (IOException e)
    {
      log.error(e);
    }
<<<<<<< HEAD
    _currentDirMgr = new DefaultDirectoryManager<V>(_location, _zoieVersionFactory);
=======
    _currentDirMgr = new DefaultDirectoryManager(_location, _mode);
>>>>>>> add38e78
    isRecentlyChanged = true;
    setNextUpdateTime();
    return isRecentlyChanged;
  }
  public boolean isRecentlyChanged()
  {
    return isRecentlyChanged; 
  }
  public void clearRecentlyChanged()
  {
    isRecentlyChanged = false;
  }

  public File getRoot()
  {
    return _root;
  }
  public long getDiskIndexSizeBytes()
  {
    return FileUtil.sizeFile(_root);
  }

  /**
   * @return a list that contains all the archived index directories excluding the one
   * currently accepting updates.
   */
  public List<Directory> getAllArchivedDirectories()
  {
    @SuppressWarnings("unchecked")
    List<Directory> emptyList = Collections.EMPTY_LIST;
    if (!_root.exists()) return emptyList;
    File[] files = _root.listFiles();
    Arrays.sort(files);
    ArrayList<Directory> list = new ArrayList<Directory>();
    Calendar now = Calendar.getInstance();
    long timenow = System.currentTimeMillis();
    now.setTimeInMillis(timenow);
    Calendar threshold = _scheduler.getTrimTime(now);
    log.info("getAllArchivedDirectories loading time threshold: " + _scheduler.getFolderName(threshold));
    for(File file : files)
    {
      String name = file.getName();
      log.debug("getAllArchivedDirectories: " + name + " " + (file.equals(_location)?"*":""));
      Calendar time = null;
      try
      {
        time = getCalendarTime(name);
      } catch (ParseException e)
      {
        log.warn("potential index corruption. we skip folder: " + name, e);
        continue;
      }
      if (time.before(threshold))
      {
        log.info("getAllArchivedDirectories: skipping " + name + " for being too old");
        continue;
      }
      if (!file.equals(_location))
      { // don't add the current one
        try
        {
          list.add(getFSDirectoryFromFile(file));
        } catch (IOException e)
        {
          log.error("potential index corruption", e);
        }
      }
    }
    if (list.size()==0) return emptyList;
    return list;
  }
  /**
   * @return the max version from all the archived index
   */
  public V getArchivedVersion()
  {
    if (!_root.exists()) return null;
    V version = null;
    File[] files = _root.listFiles();
    Arrays.sort(files);
    for(File file : files)
    {
      String name = file.getName();
      log.debug("getAllArchivedDirectories" + name + " " + (file.equals(_location)?"*":""));
      long ctime = 0;
      try
      {
        long time = dateFormatter.get().parse(name).getTime();
        if (!file.equals(_location))
        { // don't count the current one
          IndexSignature<V> sig = getIndexSignature(file);
          if (sig!=null)
          {
            if(sig.getVersion() != null)
            {
              if (time > ctime)
              {
                version = sig.getVersion();
                ctime = time;
              }
            }
          } else
          {
            log.error("potential index corruption: indexSignature not in " + _location);
          }
        }
      } catch (ParseException e)
      {
        log.warn("potential index corruption. we skip folder: " + name, e);
        continue;
      }
    }
    return version;
  }
  public IndexSignature<V> getIndexSignature(File file)
  {
    File directoryFile = new File(file, DirectoryManager.INDEX_DIRECTORY);
    IndexSignature<V> sig = DefaultDirectoryManager.readSignature(directoryFile, _zoieVersionFactory);
    return sig;
  }
  
  public void saveIndexSignature(File tgt, IndexSignature<V> sig) throws IOException
  {
    File tgtFile = new File(tgt, DirectoryManager.INDEX_DIRECTORY);
    DefaultDirectoryManager.saveSignature(sig, tgtFile);
  }
  public static Calendar getCalendarTime(String date) throws ParseException
  {
    long time;
    try
    {
      time = dateFormatter.get().parse(date).getTime();
      Calendar cal = Calendar.getInstance();
      cal.setTimeInMillis(time);
      return cal;
    } catch (ParseException e)
    {
      log.error("date formate should be like " + dateFormatString, e);
      throw e;
    }
  }
}<|MERGE_RESOLUTION|>--- conflicted
+++ resolved
@@ -116,11 +116,7 @@
     {
       log.error(e);
     }
-<<<<<<< HEAD
-    _currentDirMgr = new DefaultDirectoryManager<V>(_location, _zoieVersionFactory);
-=======
-    _currentDirMgr = new DefaultDirectoryManager(_location, _mode);
->>>>>>> add38e78
+    _currentDirMgr = new DefaultDirectoryManager<V>(_location, _zoieVersionFactory, _mode);
     isRecentlyChanged = true;
     setNextUpdateTime();
     return isRecentlyChanged;

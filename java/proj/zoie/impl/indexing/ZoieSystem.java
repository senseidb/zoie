package proj.zoie.impl.indexing;

/**
 * Licensed to the Apache Software Foundation (ASF) under one or more
 * contributor license agreements.  See the NOTICE file distributed with
 * this work for additional information regarding copyright ownership.
 * The ASF licenses this file to You under the Apache License, Version 2.0
 * (the "License"); you may not use this file except in compliance with
 * the License.  You may obtain a copy of the License at
 *
 *     http://www.apache.org/licenses/LICENSE-2.0
 *
 * Unless required by applicable law or agreed to in writing, software
 * distributed under the License is distributed on an "AS IS" BASIS,
 * WITHOUT WARRANTIES OR CONDITIONS OF ANY KIND, either express or implied.
 * See the License for the specific language governing permissions and
 * limitations under the License.
 */
import java.io.File;
import java.io.IOException;
import java.nio.channels.ReadableByteChannel;
import java.nio.channels.WritableByteChannel;
import java.util.ArrayList;
import java.util.Date;
import java.util.List;
import java.util.Queue;
import java.util.concurrent.ConcurrentLinkedQueue;
import java.util.concurrent.locks.ReentrantReadWriteLock;

import javax.management.NotCompliantMBeanException;
import javax.management.StandardMBean;

import org.apache.log4j.Logger;
import org.apache.lucene.analysis.Analyzer;
import org.apache.lucene.analysis.standard.StandardAnalyzer;
import org.apache.lucene.index.IndexReader;
import org.apache.lucene.search.DefaultSimilarity;
import org.apache.lucene.search.Similarity;
import org.apache.lucene.util.Version;

import proj.zoie.api.ZoieVersion;
import proj.zoie.api.ZoieVersionFactory;

import proj.zoie.api.DefaultDirectoryManager;
import proj.zoie.api.DirectoryManager;
import proj.zoie.api.DocIDMapperFactory;
import proj.zoie.api.Zoie;
import proj.zoie.api.ZoieException;
import proj.zoie.api.ZoieHealth;
import proj.zoie.api.ZoieIndexReader;
import proj.zoie.api.impl.DefaultDocIDMapperFactory;
import proj.zoie.api.impl.util.FileUtil;
import proj.zoie.api.indexing.DefaultOptimizeScheduler;
import proj.zoie.api.indexing.IndexReaderDecorator;
import proj.zoie.api.indexing.IndexingEventListener;
import proj.zoie.api.indexing.OptimizeScheduler;
import proj.zoie.api.indexing.ZoieIndexableInterpreter;
import proj.zoie.impl.indexing.internal.BatchedIndexDataLoader;
import proj.zoie.impl.indexing.internal.DiskLuceneIndexDataLoader;
import proj.zoie.impl.indexing.internal.RealtimeIndexDataLoader;
import proj.zoie.impl.indexing.internal.SearchIndexManager;
import proj.zoie.mbean.ZoieIndexingStatusAdmin;
import proj.zoie.mbean.ZoieIndexingStatusAdminMBean;
import proj.zoie.mbean.ZoieSystemAdminMBean;

/**
 * Zoie system, main class.
 */

public class ZoieSystem<R extends IndexReader, D, V extends ZoieVersion>
extends AsyncDataConsumer<D, V> implements Zoie<R, D, V>
{

  private static final Logger log = Logger.getLogger(ZoieSystem.class);

  private final DirectoryManager<V> _dirMgr;
  private final boolean _realtimeIndexing;
  private final SearchIndexManager<R, V> _searchIdxMgr;
  private final ZoieIndexableInterpreter<D> _interpreter;
  private final Analyzer _analyzer;
  private final Similarity _similarity;

  private final Queue<IndexingEventListener<V>> _lsnrList;
  private final BatchedIndexDataLoader<R, D, V> _rtdc;
  private final DiskLuceneIndexDataLoader<R, V> _diskLoader;
  private volatile boolean alreadyShutdown = false;
  private final ReentrantReadWriteLock _shutdownLock = new ReentrantReadWriteLock();
  private volatile long SLA = 3; // getIndexReaders should return in 4ms or a warning is logged
  private long _freshness = 10000; // how fresh the IndexReaders should be

  /**
   * Creates a new ZoieSystem.
   * 
   * @param idxDir
   *          index directory, mandatory.
   * @param interpreter
   *          data interpreter, mandatory.
   * @param indexReaderDecorator
   *          index reader decorator,optional. If not specified,
   *          {@link proj.zoie.impl.indexing.DefaultIndexReaderDecorator} is
   *          used.
   * @param analyzer
   *          Default analyzer, optional. If not specified,
   *          {@link org.apache.lucene.analysis.StandardAnalyzer} is used.
   * @param similarity
   *          Default similarity, optional. If not specified,
   *          {@link org.apache.lucene.search.DefaultSimilarity} is used.
   * @param batchSize
   *          Number of indexing events to hold before flushing to disk.
   * @param batchDelay
   *          How long to wait before flushing to disk.
   * @param rtIndexing
   *          Ensure real-time.
   */
  public ZoieSystem(File idxDir, ZoieIndexableInterpreter<D> interpreter,
      IndexReaderDecorator<R> indexReaderDecorator, Analyzer analyzer,
      Similarity similarity, int batchSize, long batchDelay,
      boolean rtIndexing, ZoieVersionFactory<V> zoieVersionFactory)
  {
    this(new DefaultDirectoryManager<V>(idxDir, zoieVersionFactory),
        interpreter, indexReaderDecorator, analyzer, similarity, batchSize,
        batchDelay, rtIndexing, zoieVersionFactory);
  }

  /**
   * Creates a new ZoieSystem.
   * 
   * @param dirMgr
   *          Directory manager, mandatory.
   * @param interpreter
   *          data interpreter, mandatory.
   * @param indexReaderDecorator
   *          index reader decorator,optional. If not specified,
   *          {@link proj.zoie.impl.indexing.DefaultIndexReaderDecorator} is
   *          used.
   * @param zoieConfig
   *          configuration object
   */
  public ZoieSystem(DirectoryManager<V> dirMgr,
      ZoieIndexableInterpreter<D> interpreter,
      IndexReaderDecorator<R> indexReaderDecorator, ZoieConfig<V> zoieConfig)
  {
    this(dirMgr, interpreter, indexReaderDecorator, zoieConfig
        .getDocidMapperFactory(), zoieConfig.getAnalyzer(), zoieConfig
        .getSimilarity(), zoieConfig.getBatchSize(),
        zoieConfig.getBatchDelay(), zoieConfig.isRtIndexing(), zoieConfig
        .getMaxBatchSize(), zoieConfig.getZoieVersionFactory());
    _freshness = zoieConfig.getFreshness();
  }

  /**
   * Creates a new ZoieSystem.
   * 
   * @param idxDir
   *          index directory, mandatory.
   * @param interpreter
   *          data interpreter, mandatory.
   * @param indexReaderDecorator
   *          index reader decorator,optional. If not specified,
   *          {@link proj.zoie.impl.indexing.DefaultIndexReaderDecorator} is
   *          used.
   * @param zoieConfig
   *          configuration object
   */
  public ZoieSystem(File idxDir, ZoieIndexableInterpreter<D> interpreter,
      IndexReaderDecorator<R> indexReaderDecorator, ZoieConfig<V> zoieConfig)
  {
    this(new DefaultDirectoryManager<V>(idxDir, zoieConfig
        .getZoieVersionFactory()), interpreter, indexReaderDecorator,
        zoieConfig.getDocidMapperFactory(), zoieConfig.getAnalyzer(),
        zoieConfig.getSimilarity(), zoieConfig.getBatchSize(), zoieConfig
        .getBatchDelay(), zoieConfig.isRtIndexing(), zoieConfig
        .getMaxBatchSize(), zoieConfig.getZoieVersionFactory());
    _freshness = zoieConfig.getFreshness();
  }

  /**
   * Creates a new ZoieSystem.
   * 
   * @param dirMgr
   *          Directory manager, mandatory.
   * @param interpreter
   *          data interpreter, mandatory.
   * @param indexReaderDecorator
   *          index reader decorator,optional. If not specified,
   *          {@link proj.zoie.impl.indexing.DefaultIndexReaderDecorator} is
   *          used.
   * @param analyzer
   *          Default analyzer, optional. If not specified,
   *          {@link org.apache.lucene.analysis.StandardAnalyzer} is used.
   * @param similarity
   *          Default similarity, optional. If not specified,
   *          {@link org.apache.lucene.search.DefaultSimilarity} is used.
   * @param batchSize
   *          Number of indexing events to hold before flushing to disk.
   * @param batchDelay
   *          How long to wait before flushing to disk.
   * @param rtIndexing
   *          Ensure real-time.
   */
  public ZoieSystem(DirectoryManager<V> dirMgr,
      ZoieIndexableInterpreter<D> interpreter,
      IndexReaderDecorator<R> indexReaderDecorator, Analyzer analyzer,
      Similarity similarity, int batchSize, long batchDelay,
      boolean rtIndexing, ZoieVersionFactory<V> zoieVersionFactory)
  {
    this(dirMgr, interpreter, indexReaderDecorator,
        new DefaultDocIDMapperFactory(), analyzer, similarity, batchSize,
        batchDelay, rtIndexing, zoieVersionFactory);
    // this(dirMgr, interpreter, indexReaderDecorator, analyzer, similarity,
    // batchSize, batchDelay, rtIndexing);
  }

  /**
   * Creates a new ZoieSystem.
   * 
   * @param dirMgr
   *          Directory manager, mandatory.
   * @param interpreter
   *          data interpreter, mandatory.
   * @param indexReaderDecorator
   *          index reader decorator,optional. If not specified,
   *          {@link proj.zoie.impl.indexing.DefaultIndexReaderDecorator} is
   *          used.
   * @param docIdMapperFactory
   *          custom docid mapper factory
   * @param analyzer
   *          Default analyzer, optional. If not specified,
   *          {@link org.apache.lucene.analysis.StandardAnalyzer} is used.
   * @param similarity
   *          Default similarity, optional. If not specified,
   *          {@link org.apache.lucene.search.DefaultSimilarity} is used.
   * @param batchSize
   *          desired number of indexing events to hold in buffer before
   *          indexing. If we already have this many, we hold back the data
   *          provider.
   * @param batchDelay
   *          How long to wait before flushing to disk.
   * @param rtIndexing
   *          Ensure real-time.
   */
  public ZoieSystem(DirectoryManager<V> dirMgr,
      ZoieIndexableInterpreter<D> interpreter,
      IndexReaderDecorator<R> indexReaderDecorator,
      DocIDMapperFactory docidMapperFactory, Analyzer analyzer,
      Similarity similarity, int batchSize, long batchDelay,
      boolean rtIndexing, ZoieVersionFactory<V> zoieVersionFactory)
  {
    this(dirMgr, interpreter, indexReaderDecorator, docidMapperFactory,
        analyzer, similarity, batchSize, batchDelay, rtIndexing,
        ZoieConfig.DEFAULT_MAX_BATCH_SIZE, zoieVersionFactory);
  }

  /**
   * Creates a new ZoieSystem.
   * 
   * @param idxDir
   *          index directory, mandatory.
   * @param interpreter
   *          data interpreter, mandatory.
   * @param indexReaderDecorator
   *          index reader decorator,optional. If not specified,
   *          {@link proj.zoie.impl.indexing.DefaultIndexReaderDecorator} is
   *          used.
   * @param docIdMapperFactory
   *          custom docid mapper factory
   * @param analyzer
   *          Default analyzer, optional. If not specified,
   *          {@link org.apache.lucene.analysis.StandardAnalyzer} is used.
   * @param similarity
   *          Default similarity, optional. If not specified,
   *          {@link org.apache.lucene.search.DefaultSimilarity} is used.
   * @param batchSize
   *          Number of indexing events to hold before flushing to disk.
   * @param batchDelay
   *          How long to wait before flushing to disk.
   * @param rtIndexing
   *          Ensure real-time.
   */
  public ZoieSystem(File idxDir, ZoieIndexableInterpreter<D> interpreter,
      IndexReaderDecorator<R> indexReaderDecorator,
      DocIDMapperFactory docIdMapperFactory, Analyzer analyzer,
      Similarity similarity, int batchSize, long batchDelay,
      boolean rtIndexing, ZoieVersionFactory<V> zoieVersionFactory)
  {
    this(new DefaultDirectoryManager<V>(idxDir, zoieVersionFactory),
        interpreter, indexReaderDecorator, docIdMapperFactory, analyzer,
        similarity, batchSize, batchDelay, rtIndexing, zoieVersionFactory);
  }

  /**
   * Creates a new ZoieSystem.
   * 
   * @param dirMgr
   *          Directory manager, mandatory.
   * @param interpreter
   *          data interpreter, mandatory.
   * @param indexReaderDecorator
   *          index reader decorator,optional. If not specified,
   *          {@link proj.zoie.impl.indexing.DefaultIndexReaderDecorator} is
   *          used.
   * @param docIdMapperFactory
   *          custom docid mapper factory
   * @param analyzer
   *          Default analyzer, optional. If not specified,
   *          {@link org.apache.lucene.analysis.StandardAnalyzer} is used.
   * @param similarity
   *          Default similarity, optional. If not specified,
   *          {@link org.apache.lucene.search.DefaultSimilarity} is used.
   * @param batchSize
   *          desired number of indexing events to hold in buffer before
   *          indexing. If we already have this many, we hold back the data
   *          provider.
   * @param batchDelay
   *          How long to wait before flushing to disk.
   * @param rtIndexing
   *          Ensure real-time.
   * @param maxBatchSize
   *          maximum batch size
   */
  public ZoieSystem(DirectoryManager<V> dirMgr,
      ZoieIndexableInterpreter<D> interpreter,
      IndexReaderDecorator<R> indexReaderDecorator,
      DocIDMapperFactory docidMapperFactory, Analyzer analyzer,
      Similarity similarity, int batchSize, long batchDelay,
      boolean rtIndexing, int maxBatchSize,
      ZoieVersionFactory<V> zoieVersionFactory)
  {
    if (dirMgr == null)
      throw new IllegalArgumentException("null directory manager.");
    _dirMgr = dirMgr;

    if (interpreter == null)
      throw new IllegalArgumentException("null interpreter.");

    docidMapperFactory = docidMapperFactory == null ? new DefaultDocIDMapperFactory()
    : docidMapperFactory;
    _searchIdxMgr = new SearchIndexManager<R, V>(_dirMgr, indexReaderDecorator,
        docidMapperFactory, zoieVersionFactory);
    _realtimeIndexing = rtIndexing;
    _interpreter = interpreter;

    _analyzer = analyzer == null ? new StandardAnalyzer(Version.LUCENE_CURRENT)
    : analyzer;
    _similarity = similarity == null ? new DefaultSimilarity() : similarity;
    log.info("creating Zoie instance --> "
        + _dirMgr.toString()
        + "\t"
        + _interpreter.toString()
        + "\t"
        + (indexReaderDecorator != null ? indexReaderDecorator.toString()
            : "null") + "\t" + docidMapperFactory.toString() + "\t"
            + zoieVersionFactory.toString() + "\tAnalyzer: " + _analyzer.toString()
            + "\tSimilarity: " + _similarity.toString()
            + "\tbatchSize (desired max batch size for indexing to RAM): "
            + batchSize
            + "\tbatchDelay (max time to wait before flushing to disk): "
            + batchDelay + "\trealtime mode: " + rtIndexing);

    _lsnrList = new ConcurrentLinkedQueue<IndexingEventListener<V>>();

    super.setBatchSize(Math.max(1, batchSize)); // realtime memory batch size
    _diskLoader = new DiskLuceneIndexDataLoader<R, V>(_analyzer, _similarity,
        _searchIdxMgr);
    _diskLoader.setOptimizeScheduler(new DefaultOptimizeScheduler(
        getAdminMBean())); // note that the ZoieSystemAdminMBean zoieAdmin
    // parameter for DefaultOptimizeScheduler is not
    // used.
    batchSize = Math.max(1, batchSize);
    if (_realtimeIndexing)
    {
      _rtdc = new RealtimeIndexDataLoader<R, D, V>(_diskLoader, batchSize, Math
          .max(batchSize, maxBatchSize), batchDelay, _analyzer, _similarity,
          _searchIdxMgr, _interpreter, _lsnrList);
    } else
    {
      _rtdc = new BatchedIndexDataLoader<R, D, V>(_diskLoader, batchSize, Math
          .max(batchSize, maxBatchSize), batchDelay, _searchIdxMgr,
          _interpreter, _lsnrList);
    }
    super.setDataConsumer(_rtdc);
    super.setBatchSize(100); // realtime batch size
    _maintenance = newMaintenanceThread();
    _maintenance.setDaemon(true);
  }

  public static <D, V extends ZoieVersion> ZoieSystem<IndexReader, D, V> buildDefaultInstance(
      File idxDir, ZoieIndexableInterpreter<D> interpreter, int batchSize,
      long batchDelay, boolean realtime,
      ZoieVersionFactory<V> zoieVersionFactory)
      {
    return buildDefaultInstance(idxDir, interpreter, new StandardAnalyzer(
        Version.LUCENE_CURRENT), new DefaultSimilarity(), batchSize,
        batchDelay, realtime, zoieVersionFactory);
      }

  public static <D, V extends ZoieVersion> ZoieSystem<IndexReader, D, V> buildDefaultInstance(
      File idxDir, ZoieIndexableInterpreter<D> interpreter, Analyzer analyzer,
      Similarity similarity, int batchSize, long batchDelay, boolean realtime,
      ZoieVersionFactory<V> zoieVersionFactory)
      {
    return new ZoieSystem<IndexReader, D, V>(idxDir, interpreter,
        new DefaultIndexReaderDecorator(), analyzer, similarity, batchSize,
        batchDelay, realtime, zoieVersionFactory);
      }

  public void addIndexingEventListener(IndexingEventListener<V> lsnr)
  {
    _lsnrList.add(lsnr);
  }

  public OptimizeScheduler getOptimizeScheduler()
  {
    return _diskLoader.getOptimizeScheduler();
  }

  public void setOptimizeScheduler(OptimizeScheduler scheduler)
  {
    if (scheduler != null)
    {
      _diskLoader.setOptimizeScheduler(scheduler);
    }
  }


  /**
   * return the zoie version given a string.
   */
  /* (non-Javadoc)
   * @see proj.zoie.api.ZoieVersionFactory#getZoieVersion(java.lang.String)
   */
  @Override
  public V getZoieVersion(String str)
  {
    return getVersion();
  }

  /**
   * return the current disk version. This method should be implemented such that we can use
   * this value to do data syncing. So it is in general the disk version.
   * @see proj.zoie.impl.indexing.AsyncDataConsumer#getVersion()
   */
  @Override
  public V getVersion()
  {
    try
    {
      return _dirMgr.getVersion();
    } catch (IOException e)
    {
      log.error(e);
    }
    return null;
  }

  /**
   * @return the String representation of version for JMX purpose
   * @throws IOException
   */
  public String getCurrentDiskVersion() throws IOException
  {
    V diskv = _dirMgr.getVersion();
    return diskv==null?"-1":diskv.encodeToString();
  }

  public Analyzer getAnalyzer()
  {
    return _analyzer;
  }

  public Similarity getSimilarity()
  {
    return _similarity;
  }

  public void start()
  {
    log.info("starting zoie...");
    _rtdc.start();
    super.start();
    _maintenance.start();
    log.info("zoie started...");
  }

  public void shutdown()
  {
    try
    {
      _shutdownLock.writeLock().lock();
      if (alreadyShutdown)
      {
        log.warn("already shut/shutting down ... ignore new shutdown request");
        return;
      }     
      alreadyShutdown = true;
      _freshness=30000;
    } finally
    {
      _shutdownLock.writeLock().unlock();
    }
    log.info("shutting down zoie...");
    try
    {
      flushEvents(Long.MAX_VALUE);
    } catch (ZoieException e)
    {
      log.error("zoie shutdown encountered ", e);
    }
    _rtdc.shutdown();
    super.stop();
    _searchIdxMgr.close();
    log.info("zoie shutdown successfully.");
  }

  public boolean alreadyShutdown()
  {
    return alreadyShutdown;
  }

  public void refreshDiskReader() throws IOException
  {
    _searchIdxMgr.refreshDiskReader();
  }

  /**
   * Flush the memory index into disk.
   * 
   * @throws ZoieException
   */
  public void flushEvents(long timeout) throws ZoieException
  {
    super.flushEvents(timeout);
    _rtdc.flushEvents(timeout);
    refreshCache(timeout);
<<<<<<< HEAD
  }

  /**
   * Flush events to the memory index.
   * 
   * @throws ZoieException
   */
  public void flushEventsToMemoryIndex(long timeout) throws ZoieException
  {
    super.flushEvents(timeout);
  }

  public boolean isReadltimeIndexing()
  {
    return _realtimeIndexing;
  }

  /**
   * return a list of ZoieIndexReaders. These readers are reference counted and
   * this method should be used in pair with
   * returnIndexReaders(List<ZoieIndexReader<R>> readers)
   * {@link #returnIndexReaders(List)}. It is typical that we create a
   * MultiReader from these readers. When creating MultiReader, it should be
   * created with the closeSubReaders parameter set to false in order to do
   * reference counting correctly.
   * @see proj.zoie.api.IndexReaderFactory#getIndexReaders()
   */
  public List<ZoieIndexReader<R>> getIndexReaders() throws IOException
  {
    long t0 = System.currentTimeMillis();
    cachedreadersLock.readLock().lock();
    List<ZoieIndexReader<R>> readers = cachedreaders; //_searchIdxMgr.getIndexReaders();
=======
	}
	
    /**
     * Flush events to the memory index.
     * @throws ZoieException 
     */
    public void flushEventsToMemoryIndex(long timeout) throws ZoieException
    {
      super.flushEvents(timeout);
      refreshCache(timeout);
    }
    
	public boolean isReadltimeIndexing()
	{
		return _realtimeIndexing;
	}
	
	/**
   * return a list of ZoieIndexReaders. These readers are reference counted and this method
   * should be used in pair with returnIndexReaders(List<ZoieIndexReader<R>> readers) {@link #returnIndexReaders(List)}.
   * It is typical that we create a MultiReader from these readers. When creating MultiReader, it should be created with
   * the closeSubReaders parameter set to false in order to do reference counting correctly.
	 * @see proj.zoie.api.IndexReaderFactory#getIndexReaders()
	 * @see proj.zoie.impl.indexing.ZoieSystem#returnIndexReaders(List)
	 */
	public List<ZoieIndexReader<R>> getIndexReaders() throws IOException
	{
	  long t0 = System.currentTimeMillis();
	  cachedreadersLock.readLock().lock();
	  List<ZoieIndexReader<R>> readers = cachedreaders; //_searchIdxMgr.getIndexReaders();
>>>>>>> 463b754e
    for(ZoieIndexReader<R> r : readers)
    {
        r.incZoieRef();
    }
    cachedreadersLock.readLock().unlock();
    t0 = System.currentTimeMillis() - t0;
    if (t0 > SLA)
    {
      log.warn("getIndexReaders returned in " + t0 + "ms more than " + SLA +"ms");
    }
    return readers;
  }

  public int getDiskSegmentCount() throws IOException
  {
    return _searchIdxMgr.getDiskSegmentCount();
  }

  public int getRAMASegmentCount()
  {
    return _searchIdxMgr.getRAMASegmentCount();
  }

  public int getRAMBSegmentCount()
  {
    return _searchIdxMgr.getRAMBSegmentCount();
  }

  /**
   * return the index readers. Since Zoie reuse the index readers, the reference
   * counting is centralized. Same readers should not be returned more than
   * once.
   * 
   * @param readers
   *          The index readers to return. Should be the same as the one
   *          obtained from calling getIndexReaders()
   * 
   * @see proj.zoie.api.IndexReaderFactory#returnIndexReaders(java.util.List)
   */
  public void returnIndexReaders(List<ZoieIndexReader<R>> readers)
  {
    long t0 = System.currentTimeMillis();
    if (readers == null || readers.size()==0) return;
    returningIndexReaderQueueLock.readLock().lock();
    returningIndexReaderQueue.add(readers);
    returningIndexReaderQueueLock.readLock().unlock();
    t0 = System.currentTimeMillis() - t0;
    if (t0 > SLA)
    {
      log.warn("returnIndexReaders returned in "  + t0 + "ms more than " + SLA +"ms");
    }
<<<<<<< HEAD
  }

  public void purgeIndex() throws IOException
  {
    try
    {
      flushEvents(20000L);
    } catch (ZoieException e)
=======
	}
	
	public void purgeIndex() throws IOException
	{
	  try
	  {
	    flushEvents(20000L);
	  }
	  catch(ZoieException e)
	  {
	  }
	  _searchIdxMgr.purgeIndex();
    try
    {
      refreshCache(20000L);
    } catch (ZoieException e)
    {
      log.error("refreshCache in purgeIndex", e);
    }
	}

	public int getCurrentMemBatchSize()
	{
	  return getCurrentBatchSize(); 
	}

	public int getCurrentDiskBatchSize()
	{
	  return _rtdc.getCurrentBatchSize(); 
	}

	public void setMaxBatchSize(int maxBatchSize) {
	  _rtdc.setMaxBatchSize(maxBatchSize);
	}
	
    public long getMinUID() throws IOException
>>>>>>> 463b754e
    {
    }
    _searchIdxMgr.purgeIndex();
  }

  public int getCurrentMemBatchSize()
  {
    return getCurrentBatchSize();
  }

  public int getCurrentDiskBatchSize()
  {
    return _rtdc.getCurrentBatchSize();
  }

  public void setMaxBatchSize(int maxBatchSize)
  {
    _rtdc.setMaxBatchSize(maxBatchSize);
  }

  public long getMinUID() throws IOException
  {
    long minUID = Long.MAX_VALUE;
    List<ZoieIndexReader<R>> readers = getIndexReaders();
    try
    {
      for (ZoieIndexReader<R> reader : readers)
      {
        long uid = reader.getMinUID();
        minUID = (uid < minUID ? uid : minUID);
      }
      return minUID;
    } finally
    {
      returnIndexReaders(readers);
    }
  }

  public long getMaxUID() throws IOException
  {
    long maxUID = Long.MIN_VALUE;
    List<ZoieIndexReader<R>> readers = getIndexReaders();
    try
    {
      for (ZoieIndexReader<R> reader : readers)
      {
        long uid = reader.getMaxUID();
        maxUID = (uid > maxUID ? uid : maxUID);
      }
      return maxUID;
    } finally
    {
      returnIndexReaders(readers);
    }
  }

  public void exportSnapshot(WritableByteChannel channel) throws IOException
  {
    _diskLoader.exportSnapshot(channel);
  }

  public void importSnapshot(ReadableByteChannel channel) throws IOException
  {
    _diskLoader.importSnapshot(channel);
  }

  public ZoieSystemAdminMBean getAdminMBean()
  {
    return new MyZoieSystemAdmin();
  }

  private class MyZoieSystemAdmin implements ZoieSystemAdminMBean
  {
    public void refreshDiskReader() throws IOException
    {
      ZoieSystem.this.refreshDiskReader();
    }

    public long getBatchDelay()
    {
      return _rtdc.getDelay();
    }

    public int getBatchSize()
    {
      return _rtdc.getBatchSize();
    }

    public String getCurrentDiskVersion() throws IOException
    {
      return ZoieSystem.this.getCurrentDiskVersion();
    }

    public int getDiskIndexSize()
    {
      return ZoieSystem.this._searchIdxMgr.getDiskIndexSize();
    }

    public long getDiskIndexSizeBytes()
    {
      return FileUtil.sizeFile(new File(getIndexDir()));
    }

    /*
     * (non-Javadoc)
     * 
     * @see proj.zoie.mbean.ZoieSystemAdminMBean#getDiskFreeSpaceBytes()
     */
    public long getDiskFreeSpaceBytes()
    {
      File index = new File(getIndexDir());
      if (!index.exists())
        return -1;
      return index.getUsableSpace();
    }

    public String getDiskIndexerStatus()
    {
      return String.valueOf(ZoieSystem.this._searchIdxMgr
          .getDiskIndexerStatus());
    }

    public Date getLastDiskIndexModifiedTime()
    {
      return ZoieSystem.this._dirMgr.getLastIndexModifiedTime();
    }

    public String getIndexDir()
    {
      return ZoieSystem.this._dirMgr.getPath();
    }

    public Date getLastOptimizationTime()
    {
      return new Date(_diskLoader.getLastTimeOptimized());
    }

    public int getMaxBatchSize()
    {
      return _rtdc.getMaxBatchSize();
    }

    public int getDiskIndexSegmentCount() throws IOException
    {
      return ZoieSystem.this.getDiskSegmentCount();
    }

    public int getRAMASegmentCount()
    {
      return ZoieSystem.this.getRAMASegmentCount();
    }

    public int getRAMBSegmentCount()
    {
      return ZoieSystem.this.getRAMBSegmentCount();
    }

    public boolean isRealtime()
    {
      return ZoieSystem.this.isReadltimeIndexing();
    }

    public int getRamAIndexSize()
    {
      return ZoieSystem.this._searchIdxMgr.getRamAIndexSize();
    }

    /**
     * @return the String representation of version for JMX purpose
     * @throws IOException
     */
    public String getRamAVersion()
    {
      V ramav = ZoieSystem.this._searchIdxMgr.getRamAVersion();
      return ramav==null?"-1":ramav.encodeToString();
    }

    public int getRamBIndexSize()
    {
      return ZoieSystem.this._searchIdxMgr.getRamBIndexSize();
    }

    /**
     * @return the String representation of version for JMX purpose
     * @throws IOException
     */
    public String getRamBVersion()
    {
      V rambv = ZoieSystem.this._searchIdxMgr.getRamBVersion();
      return rambv==null?"-1":rambv.encodeToString();
    }

    public void optimize(int numSegs) throws IOException
    {
      _diskLoader.optimize(numSegs);
    }

    public void flushToDiskIndex() throws ZoieException
    {
      log.info("flushing to disk");
      ZoieSystem.this.flushEvents(Long.MAX_VALUE);
      log.info("all events flushed to disk");
    }

    public void flushToMemoryIndex() throws ZoieException
    {
      log.info("flushing to memory");
      ZoieSystem.this.flushEventsToMemoryIndex(Long.MAX_VALUE);
      log.info("all events flushed to memory");
    }

    public void setBatchDelay(long batchDelay)
    {
      _rtdc.setDelay(batchDelay);
    }

    public void setBatchSize(int batchSize)
    {
      _rtdc.setBatchSize(batchSize);
    }

    public void setMaxBatchSize(int maxBatchSize)
    {
      ZoieSystem.this.setMaxBatchSize(maxBatchSize);
    }

    public void purgeIndex() throws IOException
    {
      ZoieSystem.this.purgeIndex();
    }

    public void expungeDeletes() throws IOException
    {
      _diskLoader.expungeDeletes();
    }

    public void setNumLargeSegments(int numLargeSegments)
    {
      ZoieSystem.this._searchIdxMgr.setNumLargeSegments(numLargeSegments);
    }

    public int getNumLargeSegments()
    {
      return ZoieSystem.this._searchIdxMgr.getNumLargeSegments();
    }

    public void setMaxSmallSegments(int maxSmallSegments)
    {
      ZoieSystem.this._searchIdxMgr.setMaxSmallSegments(maxSmallSegments);
    }

    public int getMaxSmallSegments()
    {
      return ZoieSystem.this._searchIdxMgr.getMaxSmallSegments();
    }

    public int getMaxMergeDocs()
    {
      return ZoieSystem.this._searchIdxMgr.getMaxMergeDocs();
    }

    public int getMergeFactor()
    {
      return ZoieSystem.this._searchIdxMgr.getMergeFactor();
    }

    public void setMaxMergeDocs(int maxMergeDocs)
    {
      ZoieSystem.this._searchIdxMgr.setMaxMergeDocs(maxMergeDocs);
    }

    public void setMergeFactor(int mergeFactor)
    {
      ZoieSystem.this._searchIdxMgr.setMergeFactor(mergeFactor);
    }

    public boolean isUseCompoundFile()
    {
      return ZoieSystem.this._searchIdxMgr.isUseCompoundFile();
    }

    public void setUseCompoundFile(boolean useCompoundFile)
    {
      ZoieSystem.this._searchIdxMgr.setUseCompoundFile(useCompoundFile);
    }

    public int getCurrentMemBatchSize()
    {
      return ZoieSystem.this.getCurrentMemBatchSize();
    }

    public int getCurrentDiskBatchSize()
    {
      return ZoieSystem.this.getCurrentDiskBatchSize();
    }

    public long getMinUID() throws IOException
    {
      return ZoieSystem.this.getMinUID();
    }

    public long getMaxUID() throws IOException
    {
      return ZoieSystem.this.getMaxUID();
    }

    @Override
    public long getHealth()
    {
      return ZoieHealth.getHealth();
    }

    @Override
    public void resetHealth()
    {
      ZoieHealth.setOK();
    }

    @Override
    public long getSLA()
    {
      return ZoieSystem.this.SLA;
    }

    @Override
    public void setSLA(long sla)
    {
      ZoieSystem.this.SLA = sla;
    }

    @Override
    public long getFreshness()
    {
      return ZoieSystem.this._freshness;
    }

    @Override
    public void setFreshness(long freshness)
    {
      ZoieSystem.this._freshness = freshness;
    }
  }

  @Override
  public StandardMBean getStandardMBean(String name)
  {
    if (name.equals(ZOIEADMIN))
    {
      try
      {
        return new StandardMBean(this.getAdminMBean(), ZoieSystemAdminMBean.class);
      } catch (NotCompliantMBeanException e)
      {
        log.info(e);
        return null;
      }
    }
    if (name.equals(ZOIESTATUS))
    {
      try
      {
        return new StandardMBean(new ZoieIndexingStatusAdmin(this), ZoieIndexingStatusAdminMBean.class);
      } catch (NotCompliantMBeanException e)
      {
        log.info(e);
        return null;
      }
    }
    return null;
  }

  public static String ZOIEADMIN = "zoie-admin";
  public static String ZOIESTATUS = "zoie-status";
  @Override
  public String[] getStandardMBeanNames()
  {
    return new String[]{ZOIEADMIN, ZOIESTATUS};
  }

  public void syncWthVersion(long timeInMillis, V version) throws ZoieException
  {
    super.syncWthVersion(timeInMillis, version);
    refreshCache(timeInMillis);
  }

  private void refreshCache(long timeout) throws ZoieException
  {
    long begintime = System.currentTimeMillis();
    while(cachedreaderTimestamp <= begintime)
    {
      synchronized(cachemonitor)
      {
        cachemonitor.notifyAll();
        long elapsed = System.currentTimeMillis() - begintime;
        if (elapsed > timeout)
        {
          log.debug("refreshCached reader timeout in " + elapsed + "ms");
          throw new ZoieException("refreshCached reader timeout in " + elapsed + "ms");
        }
        long timetowait = Math.min(timeout - elapsed, 200);
        try
        {
          cachemonitor.wait(timetowait);
        } catch (InterruptedException e)
        {
          log.warn("refreshCache", e);
        }
      }
    }
  }
  private final Thread _maintenance;
  private volatile List<ZoieIndexReader<R>> cachedreaders = new ArrayList<ZoieIndexReader<R>>(0);
  private volatile long cachedreaderTimestamp = 0;
  private final ReentrantReadWriteLock cachedreadersLock = new ReentrantReadWriteLock();
  private volatile ConcurrentLinkedQueue<List<ZoieIndexReader<R>>> returningIndexReaderQueue = new ConcurrentLinkedQueue<List<ZoieIndexReader<R>>>();
  private final ReentrantReadWriteLock returningIndexReaderQueueLock = new ReentrantReadWriteLock();
  private final Object cachemonitor = new Object(); 
  
  private Thread newMaintenanceThread()
  {
    return new Thread("zoie-indexReader-maintenance"){
      @Override
      public void run()
      {
        while(true)
        {
          try
          {
            synchronized(cachemonitor)
            {
              cachemonitor.wait(_freshness);
            }
          } catch (InterruptedException e)
          {
            Thread.interrupted(); // clear interrupted state
          }
          List<ZoieIndexReader<R>> newreaders = null;
          if (alreadyShutdown)
          {
            newreaders = new ArrayList<ZoieIndexReader<R>>();
            // clean up and quit
          } else
          {
            try
            {
              newreaders = _searchIdxMgr.getIndexReaders();
            } catch (IOException e)
            {
              log.info("zoie-indexReader-maintenance", e);
              newreaders = new ArrayList<ZoieIndexReader<R>>();
            }
          }
          List<ZoieIndexReader<R>> oldreaders = cachedreaders;
          cachedreadersLock.writeLock().lock();
          cachedreaders = newreaders;
          cachedreadersLock.writeLock().unlock();
          cachedreaderTimestamp = System.currentTimeMillis();
          synchronized(cachemonitor)
          {
            cachemonitor.notifyAll();
          }
          // return the old cached reader
          returnIndexReaders(oldreaders);
          // process the returing index reader queue
          returningIndexReaderQueueLock.writeLock().lock();
          ConcurrentLinkedQueue<List<ZoieIndexReader<R>>> oldreturningIndexReaderQueue = returningIndexReaderQueue;
          returningIndexReaderQueue = new ConcurrentLinkedQueue<List<ZoieIndexReader<R>>>();
          returningIndexReaderQueueLock.writeLock().unlock();
          for(List<ZoieIndexReader<R>> readers : oldreturningIndexReaderQueue)
          {
            for(ZoieIndexReader<R> r : readers)
            {
              r.decZoieRef();
            }
          }
        }
      }
    };
  }
}<|MERGE_RESOLUTION|>--- conflicted
+++ resolved
@@ -532,7 +532,6 @@
     super.flushEvents(timeout);
     _rtdc.flushEvents(timeout);
     refreshCache(timeout);
-<<<<<<< HEAD
   }
 
   /**
@@ -543,6 +542,7 @@
   public void flushEventsToMemoryIndex(long timeout) throws ZoieException
   {
     super.flushEvents(timeout);
+    refreshCache(timeout);
   }
 
   public boolean isReadltimeIndexing()
@@ -565,38 +565,6 @@
     long t0 = System.currentTimeMillis();
     cachedreadersLock.readLock().lock();
     List<ZoieIndexReader<R>> readers = cachedreaders; //_searchIdxMgr.getIndexReaders();
-=======
-	}
-	
-    /**
-     * Flush events to the memory index.
-     * @throws ZoieException 
-     */
-    public void flushEventsToMemoryIndex(long timeout) throws ZoieException
-    {
-      super.flushEvents(timeout);
-      refreshCache(timeout);
-    }
-    
-	public boolean isReadltimeIndexing()
-	{
-		return _realtimeIndexing;
-	}
-	
-	/**
-   * return a list of ZoieIndexReaders. These readers are reference counted and this method
-   * should be used in pair with returnIndexReaders(List<ZoieIndexReader<R>> readers) {@link #returnIndexReaders(List)}.
-   * It is typical that we create a MultiReader from these readers. When creating MultiReader, it should be created with
-   * the closeSubReaders parameter set to false in order to do reference counting correctly.
-	 * @see proj.zoie.api.IndexReaderFactory#getIndexReaders()
-	 * @see proj.zoie.impl.indexing.ZoieSystem#returnIndexReaders(List)
-	 */
-	public List<ZoieIndexReader<R>> getIndexReaders() throws IOException
-	{
-	  long t0 = System.currentTimeMillis();
-	  cachedreadersLock.readLock().lock();
-	  List<ZoieIndexReader<R>> readers = cachedreaders; //_searchIdxMgr.getIndexReaders();
->>>>>>> 463b754e
     for(ZoieIndexReader<R> r : readers)
     {
         r.incZoieRef();
@@ -648,7 +616,6 @@
     {
       log.warn("returnIndexReaders returned in "  + t0 + "ms more than " + SLA +"ms");
     }
-<<<<<<< HEAD
   }
 
   public void purgeIndex() throws IOException
@@ -657,19 +624,9 @@
     {
       flushEvents(20000L);
     } catch (ZoieException e)
-=======
-	}
-	
-	public void purgeIndex() throws IOException
-	{
-	  try
-	  {
-	    flushEvents(20000L);
-	  }
-	  catch(ZoieException e)
-	  {
-	  }
-	  _searchIdxMgr.purgeIndex();
+    {
+    }
+    _searchIdxMgr.purgeIndex();
     try
     {
       refreshCache(20000L);
@@ -677,27 +634,6 @@
     {
       log.error("refreshCache in purgeIndex", e);
     }
-	}
-
-	public int getCurrentMemBatchSize()
-	{
-	  return getCurrentBatchSize(); 
-	}
-
-	public int getCurrentDiskBatchSize()
-	{
-	  return _rtdc.getCurrentBatchSize(); 
-	}
-
-	public void setMaxBatchSize(int maxBatchSize) {
-	  _rtdc.setMaxBatchSize(maxBatchSize);
-	}
-	
-    public long getMinUID() throws IOException
->>>>>>> 463b754e
-    {
-    }
-    _searchIdxMgr.purgeIndex();
   }
 
   public int getCurrentMemBatchSize()

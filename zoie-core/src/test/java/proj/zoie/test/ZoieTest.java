--- conflicted
+++ resolved
@@ -110,11 +110,7 @@
 		memoryProvider.addEvents(list);
 
 		memoryProvider.flush();
-<<<<<<< HEAD
-		idxSystem.syncWithVersion(10000, zvt2);
-=======
-		idxSystem.syncWthVersion(10000, "1");
->>>>>>> 13f60b92
+		idxSystem.syncWithVersion(10000, "1");
 		List<ZoieIndexReader<IndexReader>> readers = null;
 		Searcher searcher = null;
 		MultiReader reader = null;
@@ -291,11 +287,8 @@
 						DataForTests.testdata[i], ""+i));
 			}
 			memoryProvider.addEvents(list);
-<<<<<<< HEAD
-			idxSystem.syncWithVersion(10000, zvt);
-=======
-			idxSystem.syncWthVersion(10000, "" + (count - 1));
->>>>>>> 13f60b92
+
+			idxSystem.syncWithVersion(10000, "" + (count - 1));
 
 			int repeat = 20;
 			int idx = 0;
@@ -460,11 +453,7 @@
 					long start = System.currentTimeMillis();
 					while (!done) {
 						try {
-<<<<<<< HEAD
-							asyncConsumer.syncWithVersion(timeout, zvt);
-=======
-							asyncConsumer.syncWthVersion(timeout, ""+(count-1));
->>>>>>> 13f60b92
+							asyncConsumer.syncWithVersion(timeout, ""+(count-1));
 							done = true;
 						} catch (ZoieException e) {
 							if (!e.getMessage().contains("sync timed out"))
@@ -651,11 +640,7 @@
 						DataForTests.testdata[i], ""+i));
 			}
 			memoryProvider.addEvents(list);
-<<<<<<< HEAD
-			idxSystem.syncWithVersion(100000, zvt);
-=======
-			idxSystem.syncWthVersion(100000, ""+(count-1));
->>>>>>> 13f60b92
+			idxSystem.syncWithVersion(100000, ""+(count-1));
 
 			for (QueryThread queryThread : queryThreads)
 				queryThread.start();
@@ -668,11 +653,8 @@
 					list.add(new DataEvent<String>(
 							DataForTests.testdata[i], ""+version));
 					memoryProvider.addEvents(list);
-<<<<<<< HEAD
-					idxSystem.syncWithVersion(100000, zvt);
-=======
-					idxSystem.syncWthVersion(100000, ""+version);
->>>>>>> 13f60b92
+
+					idxSystem.syncWithVersion(100000, ""+version);
 				}
 				boolean stopNow = false;
 				for (QueryThread queryThread : queryThreads)
@@ -731,11 +713,8 @@
 						DataForTests.testdata[i], ""+i));
 			}
 			memoryProvider.addEvents(list);
-<<<<<<< HEAD
-			idxSystem.syncWithVersion(10000, zvt);
-=======
-			idxSystem.syncWthVersion(10000, ""+(count-1));
->>>>>>> 13f60b92
+
+			idxSystem.syncWithVersion(10000, ""+(count-1));
 
 			QueryParser parser = new QueryParser(Version.LUCENE_CURRENT,
 					"contents", idxSystem.getAnalyzer());
@@ -798,11 +777,8 @@
 						DataForTests.testdata2[i], ""+version));
 			}
 			memoryProvider.addEvents(list);
-<<<<<<< HEAD
-			idxSystem.syncWithVersion(10000, zvt);
-=======
-			idxSystem.syncWthVersion(10000, ""+version);
->>>>>>> 13f60b92
+
+			idxSystem.syncWithVersion(10000, ""+version);
 
 			q = parser.parse("zoie");
 			readers = idxSystem.getIndexReaders();
@@ -915,11 +891,8 @@
 					DataForTests.testdata[i], ""+i));
 		}
 		memoryProvider.addEvents(list);
-<<<<<<< HEAD
-		idxSystem.syncWithVersion(10000, zvt);
-=======
-		idxSystem.syncWthVersion(10000, ""+(count-1));
->>>>>>> 13f60b92
+
+		idxSystem.syncWithVersion(10000, ""+(count-1));
 
 		List<ZoieIndexReader<IndexReader>> readerList = idxSystem
 				.getIndexReaders();
@@ -981,11 +954,8 @@
 			}
 			memoryProvider.addEvents(list);
 			idxSystem.flushEvents(10000);
-<<<<<<< HEAD
-			idxSystem.syncWithVersion(10000, zvt);
-=======
-			idxSystem.syncWthVersion(10000, ""+version);
->>>>>>> 13f60b92
+
+			idxSystem.syncWithVersion(10000, ""+version);
 		}
 		List<ZoieIndexReader<IndexReader>> readerList = idxSystem
 				.getIndexReaders();

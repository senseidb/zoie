package proj.zoie.hourglass.impl;

import java.io.IOException;
import java.util.ArrayList;
import java.util.Collection;
import java.util.List;
import java.util.concurrent.locks.ReentrantLock;
import java.util.concurrent.locks.ReentrantReadWriteLock;

import javax.management.NotCompliantMBeanException;
import javax.management.StandardMBean;

import org.apache.log4j.Logger;
import org.apache.lucene.analysis.Analyzer;
import org.apache.lucene.index.CorruptIndexException;
import org.apache.lucene.index.IndexReader;
import org.apache.lucene.store.Directory;

import proj.zoie.api.DirectoryManager;
import proj.zoie.api.Zoie;
import proj.zoie.api.ZoieException;
import proj.zoie.api.ZoieIndexReader;
import proj.zoie.api.ZoieMultiReader;
import proj.zoie.api.indexing.IndexReaderDecorator;
import proj.zoie.api.indexing.ZoieIndexableInterpreter;
import proj.zoie.hourglass.mbean.HourglassAdmin;
import proj.zoie.hourglass.mbean.HourglassAdminMBean;
import proj.zoie.impl.indexing.ZoieConfig;
import proj.zoie.impl.indexing.ZoieSystem;
<<<<<<< HEAD
import proj.zoie.impl.indexing.internal.IndexSignature;
import proj.zoie.impl.indexing.internal.ZoieIndexDeletionPolicy;
import proj.zoie.api.ZoieVersion;
=======
>>>>>>> f4a5b21f

public class Hourglass<R extends IndexReader, D, V extends ZoieVersion> implements Zoie<R, D, V>
{
  public static final Logger log = Logger.getLogger(Hourglass.class);
  private final HourglassDirectoryManagerFactory<V> _dirMgrFactory;
  private final ZoieIndexableInterpreter<D> _interpreter;
  private final IndexReaderDecorator<R> _decorator;
  private final ZoieConfig<V> _zConfig;
  private volatile ZoieSystem<R, D,V> _currentZoie;
  private volatile boolean _isShutdown = false;
  final ReentrantReadWriteLock _shutdownLock = new ReentrantReadWriteLock();
  private final ReentrantLock _consumeLock = new ReentrantLock();
<<<<<<< HEAD
  private final ReaderManager<R, D,V> _readerMgr;
  private volatile V _currentVersion = null;
  private long _freshness = 1000;
  private final HourGlassScheduler _scheduler;
  public volatile long SLA = 10; // getIndexReaders should return in 10ms or a warning is logged
  public Hourglass(HourglassDirectoryManagerFactory<V> dirMgrFactory, ZoieIndexableInterpreter<D> interpreter, IndexReaderDecorator<R> readerDecorator,ZoieConfig<V> zoieConfig)
=======
  private final HourglassReaderManager<R, V> _readerMgr;
  private volatile long _currentVersion = 0L;
  private long _freshness = 1000;
  final HourGlassScheduler _scheduler;
  public volatile long SLA = 4; // getIndexReaders should return in 4ms or a warning is logged
  public Hourglass(HourglassDirectoryManagerFactory dirMgrFactory, ZoieIndexableInterpreter<V> interpreter, IndexReaderDecorator<R> readerDecorator,ZoieConfig zoieConfig)
>>>>>>> f4a5b21f
  {
    _zConfig = zoieConfig;
    _dirMgrFactory = dirMgrFactory;
    _scheduler = _dirMgrFactory.getScheduler();
    _dirMgrFactory.clearRecentlyChanged();
    _interpreter = interpreter;
    _decorator = readerDecorator;
<<<<<<< HEAD
    _readerMgr = new ReaderManager<R, D,V>(this, _dirMgrFactory, _decorator, loadArchives());
=======
    _readerMgr = new HourglassReaderManager<R, V>(this, _dirMgrFactory, _decorator, loadArchives());
>>>>>>> f4a5b21f
    _currentVersion = _dirMgrFactory.getArchivedVersion();
    _currentZoie = _readerMgr.retireAndNew(null);
    _currentZoie.start();
    log.info("start Hourglass at version: " + _currentVersion);
  }
  protected List<ZoieIndexReader<R>> loadArchives()
  {
    List<ZoieIndexReader<R>> archives = new ArrayList<ZoieIndexReader<R>>();
    long t0 = System.currentTimeMillis();
    List<Directory> dirs = _dirMgrFactory.getAllArchivedDirectories();
    for(Directory dir : dirs)
    {
      IndexReader reader;
      try
      {
        reader = IndexReader.open(dir,true);
        ZoieMultiReader<R> zoiereader = new ZoieMultiReader<R>(reader, _decorator);
        archives.add(zoiereader);
      } catch (CorruptIndexException e)
      {
        log.error("corruptedIndex", e);
      } catch (IOException e)
      {
        log.error("IOException", e);
      }
    }
    log.info("load "+dirs.size()+" archived indices of " + getSizeBytes() +" bytes in " + (System.currentTimeMillis() - t0) + "ms");
    return archives;
  }
<<<<<<< HEAD
  private ZoieSystem<R, D,V> createZoie(DirectoryManager<V> dirmgr)
=======
  ZoieSystem<R, V> createZoie(DirectoryManager dirmgr)
>>>>>>> f4a5b21f
  {
    return new ZoieSystem<R, D,V>(dirmgr, _interpreter, _decorator, _zConfig);
  }

  public ZoieConfig getzConfig()
  {
    return _zConfig;
  }
  public ZoieSystem<R, D, V> getCurrentZoie()
  {
    return _currentZoie;
  }
  public HourglassDirectoryManagerFactory getDirMgrFactory()
  {
    return _dirMgrFactory;
  }
  /* (non-Javadoc)
   * @see proj.zoie.api.IndexReaderFactory#getAnalyzer()
   */
  public Analyzer getAnalyzer()
  {
    return _zConfig.getAnalyzer();
  }

  /**
   * return a list of ZoieIndexReaders. These readers are reference counted and this method
   * should be used in pair with returnIndexReaders(List<ZoieIndexReader<R>> readers) {@link #returnIndexReaders(List)}.
   * It is typical that we create a MultiReader from these readers. When creating MultiReader, it should be created with
   * the closeSubReaders parameter set to false in order to do reference counting correctly.
   * <br> If this indexing system is already shut down, then we return an empty list.
   * @see proj.zoie.hourglass.impl.Hourglass#returnIndexReaders(List)
   * @see proj.zoie.api.IndexReaderFactory#getIndexReaders()
   */
  public List<ZoieIndexReader<R>> getIndexReaders() throws IOException
  {
    long t0 = System.currentTimeMillis();
    try
    {
      _shutdownLock.readLock().lock();
      if (_isShutdown)
      {
        log.warn("System already shut down. No search request allowed.");
        List<ZoieIndexReader<R>> list = new ArrayList<ZoieIndexReader<R>>();
        return list;// if already shutdown, return an empty list
      }
      try
      {
        cacheLock.lock();
        if (System.currentTimeMillis() - lastupdate > _freshness)
        {
          updateCachedReaders();
        }
        List<ZoieIndexReader<R>> rlist = list;
        for(ZoieIndexReader<R> r : rlist)
        {
          r.incRef();
        }
        t0 = System.currentTimeMillis() - t0;
        if (t0 > SLA)
        {
          log.warn("getIndexReaders returned in " + t0 + "ms more than " + SLA +"ms");
        }
        return rlist;
      } finally
      {
        cacheLock.unlock();
      }
    }
    finally
    {
      _shutdownLock.readLock().unlock();
    }
  }
  /**
   * not thread safe. should be properly lock. Right now we have two places to use it
   * and locked by the shutdown lock. If it gets more complicated, we should use separate
   * lock.
   * @throws IOException
   */
  private void updateCachedReaders() throws IOException
  {
    List<ZoieIndexReader<R>> olist = list;
    returnIndexReaders(olist);
    list = _readerMgr.getIndexReaders();
    lastupdate = System.currentTimeMillis();
  }
  /**
   * not thread safe. should be properly lock. Right now we have two places to use it
   * and locked by the shutdown lock. If it gets more complicated, we should use separate
   * lock.
   */
  private void clearCachedReaders()
  {
    List<ZoieIndexReader<R>> olist = list;
    returnIndexReaders(olist);
    list = null;
    lastupdate = 0;
  }
  private volatile long lastupdate=0;
  private  volatile   List<ZoieIndexReader<R>> list = new ArrayList<ZoieIndexReader<R>>();
  private final ReentrantLock cacheLock = new ReentrantLock();

  /* (non-Javadoc)
   * @see proj.zoie.api.IndexReaderFactory#returnIndexReaders(java.util.List)
   */
  public void returnIndexReaders(List<ZoieIndexReader<R>> readers)
  {
    long t0 = System.currentTimeMillis();
    _currentZoie.returnIndexReaders(readers);
    t0 = System.currentTimeMillis() - t0;
    if (t0 > SLA)
    {
      log.warn("returnIndexReaders returned in "  + t0 + "ms more than " + SLA +"ms");
    }
  }

  /* (non-Javadoc)
   * @see proj.zoie.api.DataConsumer#consume(java.util.Collection)
   */
  public void consume(Collection<DataEvent<D,V>> data) throws ZoieException
  {
    try
    {
      _consumeLock.lock(); // one at a time so we don't mess up during forward rolling.
                           // also we cannot do two consumptions at the same time anyway.
      try
      {
        _shutdownLock.readLock().lock();
        if (data == null || data.size() == 0) return;
        if (_isShutdown)
        {
          log.warn("System already shut down. Rejects indexing request.");
          return; // if the system is already shut down, we don't do anything.
        }
        // need to check time boundary. When we hit boundary, we need to trigger DM to 
        // use new dir for zoie and the old one will be archive.
        if (!_dirMgrFactory.updateDirectoryManager())
        {
          _currentZoie.consume(data);
        } else
        {
          // new time period
          _currentZoie = _readerMgr.retireAndNew(_currentZoie);
          _currentZoie.start();
          _currentZoie.consume(data);
        }
      } finally
      {
        _shutdownLock.readLock().unlock();
      }
    } finally
    {
      _consumeLock.unlock();
    }
  }

  public void shutdown()
  {
    try
    {
      _shutdownLock.writeLock().lock();
      if (_isShutdown)
      {
        log.info("system already shut down");
        return;
      }
      _isShutdown = true;
    } finally
    {
      _shutdownLock.writeLock().unlock();
    }
    clearCachedReaders();
    _readerMgr.shutdown();
    log.info("shut down complete.");
  }

  /* (non-Javadoc)
   * @see proj.zoie.api.DataConsumer#getVersion()
   */
  public V getVersion()
  {
    //_currentVersion = Math.max(_currentVersion, _currentZoie.getCurrentVersion());
    if(_currentZoie.getCurrentVersion() != null)
    {
      if(_currentVersion == null)
      {
        return _currentVersion = _currentZoie.getCurrentVersion();
      }
      else
      {
        _currentVersion = _currentZoie.getCurrentVersion().compareTo(_currentVersion) < 0 ? _currentVersion : _currentZoie.getCurrentVersion();
      }
    }
      
    return _currentVersion;
  }
<<<<<<< HEAD
  public static class ReaderManager<R extends IndexReader, D, V extends ZoieVersion>
  {
    private final HourglassDirectoryManagerFactory<V> _dirMgrFactory;
    private final Hourglass<R, D,V> hg;
    private final IndexReaderDecorator<R> _decorator;
    private volatile Box<R, D, V> box;
    private volatile boolean isShutdown = false;
    private ExecutorService threadPool = Executors.newCachedThreadPool();
    public ReaderManager(final Hourglass<R, D,V> hourglass, HourglassDirectoryManagerFactory<V> dirMgrFactory,
        IndexReaderDecorator<R> decorator,
        List<ZoieIndexReader<R>> initArchives)
    {
      hg = hourglass;
      _dirMgrFactory = dirMgrFactory;
      _decorator = decorator;
      box = new Box<R, D, V>(initArchives, Collections.EMPTY_LIST, Collections.EMPTY_LIST, _decorator);
      threadPool.execute(new Runnable(){
        final int trimThreshold = hourglass._scheduler.getTrimThreshold();

        @Override
        public void run()
        {
          while(true)
          {
            try
            {
              Thread.sleep(60000);
            } catch (InterruptedException e)
            {
              log.warn(e);
            }
            List<ZoieIndexReader<R>> archives = new LinkedList<ZoieIndexReader<R>>(box._archives);
            List<ZoieIndexReader<R>> add = new LinkedList<ZoieIndexReader<R>>();
            try
            {
              hourglass._shutdownLock.readLock().lock();
              if (isShutdown)
              {
                log.info("Already shut down. Quiting maintenance thread.");
                break;
              }
              if (archives.size() > trimThreshold)
              { 
                log.info("to maintain");
              } else continue;
//              consolidate(archives, add);
              trim(archives);
              // swap the archive with consolidated one
              swapArchives(archives, add);
            } finally
            {
              hourglass._shutdownLock.readLock().unlock();
            }
          }
        }});
    }
    /**
     * consolidate the archived Index to one big optimized index and put in add
     * @param toRemove
     * @param add
     */
    private void trim(List<ZoieIndexReader<R>> toRemove)
    {
      long timenow = System.currentTimeMillis();
      List<ZoieIndexReader<R>> toKeep = new LinkedList<ZoieIndexReader<R>>();
      Calendar now = Calendar.getInstance();
      now.setTimeInMillis(timenow);
      Calendar threshold = hg._scheduler.getTrimTime(now);
      for(int i=0; i<toRemove.size(); i++)
      {
        SimpleFSDirectory dir = (SimpleFSDirectory) toRemove.get(i).directory();
        String path = dir.getFile().getName();
        Calendar archivetime = null;
        try
        {
          archivetime = HourglassDirectoryManagerFactory.getCalendarTime(path);
        } catch (ParseException e)
        {
          log.error("index directory name bad. potential corruption. Move on without trimming.", e);
          toKeep.add(toRemove.get(i));
          continue;
        }
        if (archivetime.before(threshold))
        {
          log.info("trimming: remove " + path);
          log.info(dir.getFile() + " -before--" + (dir.getFile().exists()?" not deleted ":" deleted"));
          FileUtil.rmDir(dir.getFile());
          log.info(dir.getFile() + " -after--" + (dir.getFile().exists()?" not deleted ":" deleted"));
        } else
        {
          toKeep.add(toRemove.get(i));
        }
      }
      toRemove.removeAll(toKeep);
    }
    /**
     * consolidate the archived Index to one big optimized index and put in add
     * @param archived
     * @param add
     */
    private void consolidate(List<ZoieIndexReader<R>> archived, List<ZoieIndexReader<R>> add)
    {
      log.info("begin consolidate ... ");
      long b4 = System.currentTimeMillis();
      SimpleFSDirectory target = (SimpleFSDirectory) archived.get(0).directory();
      log.info("into: "+target.getFile().getAbsolutePath());
      SimpleFSDirectory sources[] = new SimpleFSDirectory[archived.size()-1];
      @SuppressWarnings("unchecked")
      IndexSignature<V> sigs[] = (IndexSignature<V>[])new IndexSignature[archived.size()];
      sigs[0] = _dirMgrFactory.getIndexSignature(target.getFile()); // the target index signature
      log.info("target version: " + sigs[0].getVersion());
      for(int i=1; i<archived.size(); i++)
      {
        sources[i-1] = (SimpleFSDirectory) archived.get(i).directory();
        sigs[i] = _dirMgrFactory.getIndexSignature(sources[i-1].getFile());  // get other index signatures
        log.info("from: " + sources[i-1].getFile().getAbsolutePath());
      }
      IndexWriter idxWriter = null;
      try
      {
        idxWriter = new IndexWriter(target, null, false, new ZoieIndexDeletionPolicy(), MaxFieldLength.UNLIMITED);
        idxWriter.addIndexesNoOptimize(sources);
        idxWriter.optimize(1);
      } catch (CorruptIndexException e)
      {
        ZoieHealth.setFatal();
        log.error("index currupted during consolidation", e);
      } catch (LockObtainFailedException e)
      {
        ZoieHealth.setFatal();
        log.error("LockObtainFailedException during consolidation", e);
      } catch (IOException e)
      {
        ZoieHealth.setFatal();
        log.error("IOException during consolidation", e);
      } finally
      {
        if (idxWriter != null)
        {
          try
          {
            idxWriter.close();
            // remove the originals from disk
            for(SimpleFSDirectory dir : sources)
            {
              IndexSignature<V> sig = _dirMgrFactory.getIndexSignature(dir.getFile());
              log.info(dir.getFile() + "---" + (dir.getFile().exists()?" not deleted ":" deleted") + " version: " + sig.getVersion());
              FileUtil.rmDir(dir.getFile());
              log.info(dir.getFile() + "---" + (dir.getFile().exists()?" not deleted ":" deleted"));
            }
            V tgtversion = null;
            for(int i = sigs.length - 1; i >= 0; i--)
            { // get the largest version so far
              if (tgtversion ==null || sigs[i].getVersion().compareTo(tgtversion)>0) tgtversion = sigs[i].getVersion();
            }
            // save the version to target
            IndexSignature<V> tgtsig = _dirMgrFactory.getIndexSignature(target.getFile());
            tgtsig.updateVersion(tgtversion);
            _dirMgrFactory.saveIndexSignature(target.getFile(), tgtsig);
            log.info("saveIndexSignature to " + target.getFile().getAbsolutePath() + " at version: " + tgtsig.getVersion());
            // open index reader for the consolidated index
            IndexReader reader = IndexReader.open(target, true);
            // decorate the index
            ZoieMultiReader<R> zoiereader = new ZoieMultiReader<R>(reader, _decorator);
            add.add(zoiereader);
            long b5 = System.currentTimeMillis();
            log.info("done consolidate in " + (System.currentTimeMillis() - b4)+"ms  blocked for " + (System.currentTimeMillis()-b5));
          } catch (CorruptIndexException e)
          {
            ZoieHealth.setFatal();
            log.error("index currupted during consolidation", e);
          } catch (IOException e)
          {
            ZoieHealth.setFatal();
            log.error("IOException during consolidation", e);
          }
        }
      }
    }
    /**
     * The readers removed will also be decRef(). But the readers to be added will NOT get incRef(),
     * which means we assume the newly added ones have already been incRef().
     * remove and add should be <b>disjoint</b>
     * @param remove the readers to be remove. This has to be disjoint from add.
     * @param add
     */
    public synchronized void swapArchives(List<ZoieIndexReader<R>> remove, List<ZoieIndexReader<R>> add)
    {
      List<ZoieIndexReader<R>> archives = new LinkedList<ZoieIndexReader<R>>(add);
      if (!box._archives.containsAll(remove))
      {
        log.error("swapArchives: potential sync issue. ");
      }
      archives.addAll(box._archives);
      archives.removeAll(remove);
      for(ZoieIndexReader<R> r : remove)
      {
        try
        {
          r.decRef();
          if (log.isDebugEnabled())
          {
            log.debug("remove time " + r.directory() + " refCount: " + r.getRefCount());
          }
        } catch (IOException e)
        {
          log.error("IOException during swapArchives", e);
        }
      }
      Box<R, D, V> newbox = new Box<R, D, V>(archives, box._retiree, box._actives, _decorator);
      box = newbox;
    }
    public synchronized ZoieSystem<R, D,V> retireAndNew(final ZoieSystem<R, D,V> old)
    {
      DirectoryManager<V> _dirMgr = _dirMgrFactory.getDirectoryManager();
      _dirMgrFactory.clearRecentlyChanged();
      ZoieSystem<R, D,V> newzoie = hg.createZoie(_dirMgr);
      List<ZoieSystem<R, D,V>> actives = new LinkedList<ZoieSystem<R, D,V>>(box._actives);
      List<ZoieSystem<R, D,V>> retiring = new LinkedList<ZoieSystem<R, D,V>>(box._retiree);
      if (old!=null)
      {
        actives.remove(old);
        retiring.add(old);
        threadPool.execute(new Runnable()
        {
          @Override
          public void run()
          {
            retire(old);
          }});
      }
      actives.add(newzoie);
      Box<R, D,V> newbox = new Box<R, D,V>(box._archives, retiring, actives, _decorator);
      box = newbox;
      return newzoie;
    }
    /**
     * @param zoie
     * @param reader the IndexReader opened on the index the give zoie had written to.
     */
    public synchronized void archive(ZoieSystem<R, D,V> zoie, IndexReader reader)
    {
      List<ZoieIndexReader<R>> _archives = new LinkedList<ZoieIndexReader<R>>(box._archives);
      List<ZoieSystem<R, D,V>> actives = new LinkedList<ZoieSystem<R, D,V>>(box._actives);
      List<ZoieSystem<R, D,V>> retiring = new LinkedList<ZoieSystem<R, D,V>>(box._retiree);
      retiring.remove(zoie);
      if (reader != null)
      {
        try
        {
          ZoieMultiReader<R> zoiereader = new ZoieMultiReader<R>(reader, _decorator);
          _archives.add(zoiereader);
        } catch (IOException e)
        {
          log.error(e);
        }
      }
      Box<R, D,V> newbox = new Box<R, D,V>(_archives, retiring, actives, _decorator);
      box = newbox;
    }
    private synchronized void preshutdown()
    {
      log.info("shutting down thread pool.");
      threadPool.shutdown();
      isShutdown = true;
    }
    public void shutdown()
    {
      preshutdown();
      while(true)
      {
        TimeUnit unit=TimeUnit.SECONDS;
        long t=10L;
        try
        {
          if (threadPool.awaitTermination(t, unit)) break;
        } catch (InterruptedException e)
        {
          log.warn("Exception when trying to shutdown. Will retry.", e);
        }
      }
      log.info("shutting down thread pool complete.");
      log.info("shutting down indices.");
      box.shutdown();
      log.info("shutting down indices complete.");
    }
    public synchronized List<ZoieIndexReader<R>> getIndexReaders() throws IOException
    {
      List<ZoieIndexReader<R>> list = new ArrayList<ZoieIndexReader<R>>();
      // add the archived index readers
      for(ZoieIndexReader<R> r : box._archives)
      {
        r.incRef();
        list.add(r);
      }
      // add the retiring index readers
      for(ZoieSystem<R, D, V> zoie : box._retiree)
      {
        list.addAll(zoie.getIndexReaders());
      }
      // add the active index readers
      for(ZoieSystem<R, D, V> zoie : box._actives)
      {
        list.addAll(zoie.getIndexReaders());
      }
      return list;
    }  
    protected void retire(ZoieSystem<R, D,V> zoie)
    {
      long t0 = System.currentTimeMillis();
      log.info("retiring " + zoie.getAdminMBean().getIndexDir());
      while(true)
      {
        long flushwait = 200000L;
        try
        {
          zoie.flushEvents(flushwait);
          zoie.getAdminMBean().setUseCompoundFile(true);
          zoie.getAdminMBean().optimize(1);
          break;
        } catch (IOException e)
        {
          log.error("retiring " + zoie.getAdminMBean().getIndexDir() + " Should investigate. But move on now.", e);
          break;
        } catch (ZoieException e)
        {
          if (e.getMessage().indexOf("timed out")<0)
          {
            break;
          } else
          {
            log.info("retiring " + zoie.getAdminMBean().getIndexDir() + " flushing processing " + flushwait +"ms elapsed");
          }
        }
      }
      IndexReader reader = null;
      try
      {
        reader = getArchive(zoie);
      } catch (CorruptIndexException e)
      {
        log.error("retiring " + zoie.getAdminMBean().getIndexDir() + " Should investigate. But move on now.", e);
      } catch (IOException e)
      {
        log.error("retiring " + zoie.getAdminMBean().getIndexDir() + " Should investigate. But move on now.", e);
      }
      archive(zoie, reader);
      log.info("retired " + zoie.getAdminMBean().getIndexDir() + " in " + (System.currentTimeMillis()-t0)+"ms");
      log.info("Disk Index Size Total Now: " + (hg.getSizeBytes()/1024L) + "KB");
      zoie.shutdown();
    }
    private IndexReader getArchive(ZoieSystem<R, D,V> zoie) throws CorruptIndexException, IOException
    {
      String dirName = zoie.getAdminMBean().getIndexDir();
      Directory dir = new SimpleFSDirectory(new File(dirName));
      IndexReader reader = null;
      if (IndexReader.indexExists(dir))
      {
        reader  = IndexReader.open(dir, true);
      }
      else
      {
        log.info("empty index " + dirName);
        reader = null;
      }
      return reader;
    }
  }
  public static class Box<R extends IndexReader, D, V extends ZoieVersion>
  {
    List<ZoieIndexReader<R>> _archives;
    List<ZoieSystem<R, D, V>> _retiree;
    List<ZoieSystem<R, D, V>> _actives;
    IndexReaderDecorator<R> _decorator;
    /**
     * Copy the given lists to have immutable behavior.
     * @param archives
     * @param retiree
     * @param actives
     * @param decorator
     */
    public Box(List<ZoieIndexReader<R>> archives, List<ZoieSystem<R, D, V>> retiree, List<ZoieSystem<R, D,V>> actives, IndexReaderDecorator<R> decorator)
    {
      _archives = new LinkedList<ZoieIndexReader<R>>(archives);
      _retiree = new LinkedList<ZoieSystem<R, D, V>>(retiree);
      _actives = new LinkedList<ZoieSystem<R, D, V>>(actives);
      _decorator = decorator;
      if (log.isDebugEnabled())
      {
        for(ZoieIndexReader<R> r : _archives)
        {
          log.debug("archive " + r.directory() + " refCount: " + r.getRefCount());
        }
      }
    }
    public void shutdown()
    {
      for(ZoieIndexReader<R> r : _archives)
      {
        try
        {
          r.decRef();
        } catch (IOException e)
        {
          log.error("error decRef during shutdown", e);
        }
        log.info("refCount at shutdown: " + r.getRefCount() + " " + r.directory());
      }
      for(ZoieSystem<R, D, V> zoie : _retiree)
      {
        zoie.shutdown();
      }
      // add the active index readers
      for(ZoieSystem<R, D, V> zoie : _actives)
      {
        while(true)
        {
          long flushwait = 200000L;
          try
          {
            zoie.flushEvents(flushwait);
            zoie.getAdminMBean().setUseCompoundFile(true);
            zoie.getAdminMBean().optimize(1);
            break;
          } catch (IOException e)
          {
            log.error("pre-shutdown optimization " + zoie.getAdminMBean().getIndexDir() + " Should investigate. But move on now.", e);
            break;
          } catch (ZoieException e)
          {
            if (e.getMessage().indexOf("timed out")<0)
            {
              break;
            } else
            {
              log.info("pre-shutdown optimization " + zoie.getAdminMBean().getIndexDir() + " flushing processing " + flushwait +"ms elapsed");
            }
          }
        }
        zoie.shutdown();
      }
    }
  }
=======

>>>>>>> f4a5b21f
  public long getSizeBytes()
  {
    return _dirMgrFactory.getDiskIndexSizeBytes();
  }
  
  @Override
  public StandardMBean getStandardMBean(String name)
  {
    if (name.equals(HOURGLASSADMIN))
    {
      try
      {
        return new StandardMBean(new HourglassAdmin(this), HourglassAdminMBean.class);
      } catch (NotCompliantMBeanException e)
      {
        log.info(e);
        return null;
      }
    }
    return null;
  }

  public static String HOURGLASSADMIN = "hourglass-admin";
  @Override
  public String[] getStandardMBeanNames()
  {
    return new String[]{HOURGLASSADMIN};
  }
  @Override
  public void start()
  {
    // TODO Auto-generated method stub
    log.info("starting Hourglass... already done due by auto-start");
  }
  @Override
  public V getZoieVersion(String str)
  {
    return _currentZoie.getZoieVersion(str);
  }
}<|MERGE_RESOLUTION|>--- conflicted
+++ resolved
@@ -27,12 +27,7 @@
 import proj.zoie.hourglass.mbean.HourglassAdminMBean;
 import proj.zoie.impl.indexing.ZoieConfig;
 import proj.zoie.impl.indexing.ZoieSystem;
-<<<<<<< HEAD
-import proj.zoie.impl.indexing.internal.IndexSignature;
-import proj.zoie.impl.indexing.internal.ZoieIndexDeletionPolicy;
 import proj.zoie.api.ZoieVersion;
-=======
->>>>>>> f4a5b21f
 
 public class Hourglass<R extends IndexReader, D, V extends ZoieVersion> implements Zoie<R, D, V>
 {
@@ -45,21 +40,12 @@
   private volatile boolean _isShutdown = false;
   final ReentrantReadWriteLock _shutdownLock = new ReentrantReadWriteLock();
   private final ReentrantLock _consumeLock = new ReentrantLock();
-<<<<<<< HEAD
-  private final ReaderManager<R, D,V> _readerMgr;
+  private final HourglassReaderManager<R, D, V> _readerMgr;
   private volatile V _currentVersion = null;
-  private long _freshness = 1000;
-  private final HourGlassScheduler _scheduler;
-  public volatile long SLA = 10; // getIndexReaders should return in 10ms or a warning is logged
-  public Hourglass(HourglassDirectoryManagerFactory<V> dirMgrFactory, ZoieIndexableInterpreter<D> interpreter, IndexReaderDecorator<R> readerDecorator,ZoieConfig<V> zoieConfig)
-=======
-  private final HourglassReaderManager<R, V> _readerMgr;
-  private volatile long _currentVersion = 0L;
   private long _freshness = 1000;
   final HourGlassScheduler _scheduler;
   public volatile long SLA = 4; // getIndexReaders should return in 4ms or a warning is logged
-  public Hourglass(HourglassDirectoryManagerFactory dirMgrFactory, ZoieIndexableInterpreter<V> interpreter, IndexReaderDecorator<R> readerDecorator,ZoieConfig zoieConfig)
->>>>>>> f4a5b21f
+  public Hourglass(HourglassDirectoryManagerFactory<V> dirMgrFactory, ZoieIndexableInterpreter<D> interpreter, IndexReaderDecorator<R> readerDecorator,ZoieConfig<V> zoieConfig)
   {
     _zConfig = zoieConfig;
     _dirMgrFactory = dirMgrFactory;
@@ -67,11 +53,7 @@
     _dirMgrFactory.clearRecentlyChanged();
     _interpreter = interpreter;
     _decorator = readerDecorator;
-<<<<<<< HEAD
-    _readerMgr = new ReaderManager<R, D,V>(this, _dirMgrFactory, _decorator, loadArchives());
-=======
-    _readerMgr = new HourglassReaderManager<R, V>(this, _dirMgrFactory, _decorator, loadArchives());
->>>>>>> f4a5b21f
+    _readerMgr = new HourglassReaderManager<R, D, V>(this, _dirMgrFactory, _decorator, loadArchives());
     _currentVersion = _dirMgrFactory.getArchivedVersion();
     _currentZoie = _readerMgr.retireAndNew(null);
     _currentZoie.start();
@@ -101,13 +83,9 @@
     log.info("load "+dirs.size()+" archived indices of " + getSizeBytes() +" bytes in " + (System.currentTimeMillis() - t0) + "ms");
     return archives;
   }
-<<<<<<< HEAD
-  private ZoieSystem<R, D,V> createZoie(DirectoryManager<V> dirmgr)
-=======
-  ZoieSystem<R, V> createZoie(DirectoryManager dirmgr)
->>>>>>> f4a5b21f
-  {
-    return new ZoieSystem<R, D,V>(dirmgr, _interpreter, _decorator, _zConfig);
+  ZoieSystem<R, D,V> createZoie(DirectoryManager<V> dirmgr)
+  {
+    return new ZoieSystem<R, D, V>(dirmgr, _interpreter, _decorator, _zConfig);
   }
 
   public ZoieConfig getzConfig()
@@ -302,453 +280,7 @@
       
     return _currentVersion;
   }
-<<<<<<< HEAD
-  public static class ReaderManager<R extends IndexReader, D, V extends ZoieVersion>
-  {
-    private final HourglassDirectoryManagerFactory<V> _dirMgrFactory;
-    private final Hourglass<R, D,V> hg;
-    private final IndexReaderDecorator<R> _decorator;
-    private volatile Box<R, D, V> box;
-    private volatile boolean isShutdown = false;
-    private ExecutorService threadPool = Executors.newCachedThreadPool();
-    public ReaderManager(final Hourglass<R, D,V> hourglass, HourglassDirectoryManagerFactory<V> dirMgrFactory,
-        IndexReaderDecorator<R> decorator,
-        List<ZoieIndexReader<R>> initArchives)
-    {
-      hg = hourglass;
-      _dirMgrFactory = dirMgrFactory;
-      _decorator = decorator;
-      box = new Box<R, D, V>(initArchives, Collections.EMPTY_LIST, Collections.EMPTY_LIST, _decorator);
-      threadPool.execute(new Runnable(){
-        final int trimThreshold = hourglass._scheduler.getTrimThreshold();
-
-        @Override
-        public void run()
-        {
-          while(true)
-          {
-            try
-            {
-              Thread.sleep(60000);
-            } catch (InterruptedException e)
-            {
-              log.warn(e);
-            }
-            List<ZoieIndexReader<R>> archives = new LinkedList<ZoieIndexReader<R>>(box._archives);
-            List<ZoieIndexReader<R>> add = new LinkedList<ZoieIndexReader<R>>();
-            try
-            {
-              hourglass._shutdownLock.readLock().lock();
-              if (isShutdown)
-              {
-                log.info("Already shut down. Quiting maintenance thread.");
-                break;
-              }
-              if (archives.size() > trimThreshold)
-              { 
-                log.info("to maintain");
-              } else continue;
-//              consolidate(archives, add);
-              trim(archives);
-              // swap the archive with consolidated one
-              swapArchives(archives, add);
-            } finally
-            {
-              hourglass._shutdownLock.readLock().unlock();
-            }
-          }
-        }});
-    }
-    /**
-     * consolidate the archived Index to one big optimized index and put in add
-     * @param toRemove
-     * @param add
-     */
-    private void trim(List<ZoieIndexReader<R>> toRemove)
-    {
-      long timenow = System.currentTimeMillis();
-      List<ZoieIndexReader<R>> toKeep = new LinkedList<ZoieIndexReader<R>>();
-      Calendar now = Calendar.getInstance();
-      now.setTimeInMillis(timenow);
-      Calendar threshold = hg._scheduler.getTrimTime(now);
-      for(int i=0; i<toRemove.size(); i++)
-      {
-        SimpleFSDirectory dir = (SimpleFSDirectory) toRemove.get(i).directory();
-        String path = dir.getFile().getName();
-        Calendar archivetime = null;
-        try
-        {
-          archivetime = HourglassDirectoryManagerFactory.getCalendarTime(path);
-        } catch (ParseException e)
-        {
-          log.error("index directory name bad. potential corruption. Move on without trimming.", e);
-          toKeep.add(toRemove.get(i));
-          continue;
-        }
-        if (archivetime.before(threshold))
-        {
-          log.info("trimming: remove " + path);
-          log.info(dir.getFile() + " -before--" + (dir.getFile().exists()?" not deleted ":" deleted"));
-          FileUtil.rmDir(dir.getFile());
-          log.info(dir.getFile() + " -after--" + (dir.getFile().exists()?" not deleted ":" deleted"));
-        } else
-        {
-          toKeep.add(toRemove.get(i));
-        }
-      }
-      toRemove.removeAll(toKeep);
-    }
-    /**
-     * consolidate the archived Index to one big optimized index and put in add
-     * @param archived
-     * @param add
-     */
-    private void consolidate(List<ZoieIndexReader<R>> archived, List<ZoieIndexReader<R>> add)
-    {
-      log.info("begin consolidate ... ");
-      long b4 = System.currentTimeMillis();
-      SimpleFSDirectory target = (SimpleFSDirectory) archived.get(0).directory();
-      log.info("into: "+target.getFile().getAbsolutePath());
-      SimpleFSDirectory sources[] = new SimpleFSDirectory[archived.size()-1];
-      @SuppressWarnings("unchecked")
-      IndexSignature<V> sigs[] = (IndexSignature<V>[])new IndexSignature[archived.size()];
-      sigs[0] = _dirMgrFactory.getIndexSignature(target.getFile()); // the target index signature
-      log.info("target version: " + sigs[0].getVersion());
-      for(int i=1; i<archived.size(); i++)
-      {
-        sources[i-1] = (SimpleFSDirectory) archived.get(i).directory();
-        sigs[i] = _dirMgrFactory.getIndexSignature(sources[i-1].getFile());  // get other index signatures
-        log.info("from: " + sources[i-1].getFile().getAbsolutePath());
-      }
-      IndexWriter idxWriter = null;
-      try
-      {
-        idxWriter = new IndexWriter(target, null, false, new ZoieIndexDeletionPolicy(), MaxFieldLength.UNLIMITED);
-        idxWriter.addIndexesNoOptimize(sources);
-        idxWriter.optimize(1);
-      } catch (CorruptIndexException e)
-      {
-        ZoieHealth.setFatal();
-        log.error("index currupted during consolidation", e);
-      } catch (LockObtainFailedException e)
-      {
-        ZoieHealth.setFatal();
-        log.error("LockObtainFailedException during consolidation", e);
-      } catch (IOException e)
-      {
-        ZoieHealth.setFatal();
-        log.error("IOException during consolidation", e);
-      } finally
-      {
-        if (idxWriter != null)
-        {
-          try
-          {
-            idxWriter.close();
-            // remove the originals from disk
-            for(SimpleFSDirectory dir : sources)
-            {
-              IndexSignature<V> sig = _dirMgrFactory.getIndexSignature(dir.getFile());
-              log.info(dir.getFile() + "---" + (dir.getFile().exists()?" not deleted ":" deleted") + " version: " + sig.getVersion());
-              FileUtil.rmDir(dir.getFile());
-              log.info(dir.getFile() + "---" + (dir.getFile().exists()?" not deleted ":" deleted"));
-            }
-            V tgtversion = null;
-            for(int i = sigs.length - 1; i >= 0; i--)
-            { // get the largest version so far
-              if (tgtversion ==null || sigs[i].getVersion().compareTo(tgtversion)>0) tgtversion = sigs[i].getVersion();
-            }
-            // save the version to target
-            IndexSignature<V> tgtsig = _dirMgrFactory.getIndexSignature(target.getFile());
-            tgtsig.updateVersion(tgtversion);
-            _dirMgrFactory.saveIndexSignature(target.getFile(), tgtsig);
-            log.info("saveIndexSignature to " + target.getFile().getAbsolutePath() + " at version: " + tgtsig.getVersion());
-            // open index reader for the consolidated index
-            IndexReader reader = IndexReader.open(target, true);
-            // decorate the index
-            ZoieMultiReader<R> zoiereader = new ZoieMultiReader<R>(reader, _decorator);
-            add.add(zoiereader);
-            long b5 = System.currentTimeMillis();
-            log.info("done consolidate in " + (System.currentTimeMillis() - b4)+"ms  blocked for " + (System.currentTimeMillis()-b5));
-          } catch (CorruptIndexException e)
-          {
-            ZoieHealth.setFatal();
-            log.error("index currupted during consolidation", e);
-          } catch (IOException e)
-          {
-            ZoieHealth.setFatal();
-            log.error("IOException during consolidation", e);
-          }
-        }
-      }
-    }
-    /**
-     * The readers removed will also be decRef(). But the readers to be added will NOT get incRef(),
-     * which means we assume the newly added ones have already been incRef().
-     * remove and add should be <b>disjoint</b>
-     * @param remove the readers to be remove. This has to be disjoint from add.
-     * @param add
-     */
-    public synchronized void swapArchives(List<ZoieIndexReader<R>> remove, List<ZoieIndexReader<R>> add)
-    {
-      List<ZoieIndexReader<R>> archives = new LinkedList<ZoieIndexReader<R>>(add);
-      if (!box._archives.containsAll(remove))
-      {
-        log.error("swapArchives: potential sync issue. ");
-      }
-      archives.addAll(box._archives);
-      archives.removeAll(remove);
-      for(ZoieIndexReader<R> r : remove)
-      {
-        try
-        {
-          r.decRef();
-          if (log.isDebugEnabled())
-          {
-            log.debug("remove time " + r.directory() + " refCount: " + r.getRefCount());
-          }
-        } catch (IOException e)
-        {
-          log.error("IOException during swapArchives", e);
-        }
-      }
-      Box<R, D, V> newbox = new Box<R, D, V>(archives, box._retiree, box._actives, _decorator);
-      box = newbox;
-    }
-    public synchronized ZoieSystem<R, D,V> retireAndNew(final ZoieSystem<R, D,V> old)
-    {
-      DirectoryManager<V> _dirMgr = _dirMgrFactory.getDirectoryManager();
-      _dirMgrFactory.clearRecentlyChanged();
-      ZoieSystem<R, D,V> newzoie = hg.createZoie(_dirMgr);
-      List<ZoieSystem<R, D,V>> actives = new LinkedList<ZoieSystem<R, D,V>>(box._actives);
-      List<ZoieSystem<R, D,V>> retiring = new LinkedList<ZoieSystem<R, D,V>>(box._retiree);
-      if (old!=null)
-      {
-        actives.remove(old);
-        retiring.add(old);
-        threadPool.execute(new Runnable()
-        {
-          @Override
-          public void run()
-          {
-            retire(old);
-          }});
-      }
-      actives.add(newzoie);
-      Box<R, D,V> newbox = new Box<R, D,V>(box._archives, retiring, actives, _decorator);
-      box = newbox;
-      return newzoie;
-    }
-    /**
-     * @param zoie
-     * @param reader the IndexReader opened on the index the give zoie had written to.
-     */
-    public synchronized void archive(ZoieSystem<R, D,V> zoie, IndexReader reader)
-    {
-      List<ZoieIndexReader<R>> _archives = new LinkedList<ZoieIndexReader<R>>(box._archives);
-      List<ZoieSystem<R, D,V>> actives = new LinkedList<ZoieSystem<R, D,V>>(box._actives);
-      List<ZoieSystem<R, D,V>> retiring = new LinkedList<ZoieSystem<R, D,V>>(box._retiree);
-      retiring.remove(zoie);
-      if (reader != null)
-      {
-        try
-        {
-          ZoieMultiReader<R> zoiereader = new ZoieMultiReader<R>(reader, _decorator);
-          _archives.add(zoiereader);
-        } catch (IOException e)
-        {
-          log.error(e);
-        }
-      }
-      Box<R, D,V> newbox = new Box<R, D,V>(_archives, retiring, actives, _decorator);
-      box = newbox;
-    }
-    private synchronized void preshutdown()
-    {
-      log.info("shutting down thread pool.");
-      threadPool.shutdown();
-      isShutdown = true;
-    }
-    public void shutdown()
-    {
-      preshutdown();
-      while(true)
-      {
-        TimeUnit unit=TimeUnit.SECONDS;
-        long t=10L;
-        try
-        {
-          if (threadPool.awaitTermination(t, unit)) break;
-        } catch (InterruptedException e)
-        {
-          log.warn("Exception when trying to shutdown. Will retry.", e);
-        }
-      }
-      log.info("shutting down thread pool complete.");
-      log.info("shutting down indices.");
-      box.shutdown();
-      log.info("shutting down indices complete.");
-    }
-    public synchronized List<ZoieIndexReader<R>> getIndexReaders() throws IOException
-    {
-      List<ZoieIndexReader<R>> list = new ArrayList<ZoieIndexReader<R>>();
-      // add the archived index readers
-      for(ZoieIndexReader<R> r : box._archives)
-      {
-        r.incRef();
-        list.add(r);
-      }
-      // add the retiring index readers
-      for(ZoieSystem<R, D, V> zoie : box._retiree)
-      {
-        list.addAll(zoie.getIndexReaders());
-      }
-      // add the active index readers
-      for(ZoieSystem<R, D, V> zoie : box._actives)
-      {
-        list.addAll(zoie.getIndexReaders());
-      }
-      return list;
-    }  
-    protected void retire(ZoieSystem<R, D,V> zoie)
-    {
-      long t0 = System.currentTimeMillis();
-      log.info("retiring " + zoie.getAdminMBean().getIndexDir());
-      while(true)
-      {
-        long flushwait = 200000L;
-        try
-        {
-          zoie.flushEvents(flushwait);
-          zoie.getAdminMBean().setUseCompoundFile(true);
-          zoie.getAdminMBean().optimize(1);
-          break;
-        } catch (IOException e)
-        {
-          log.error("retiring " + zoie.getAdminMBean().getIndexDir() + " Should investigate. But move on now.", e);
-          break;
-        } catch (ZoieException e)
-        {
-          if (e.getMessage().indexOf("timed out")<0)
-          {
-            break;
-          } else
-          {
-            log.info("retiring " + zoie.getAdminMBean().getIndexDir() + " flushing processing " + flushwait +"ms elapsed");
-          }
-        }
-      }
-      IndexReader reader = null;
-      try
-      {
-        reader = getArchive(zoie);
-      } catch (CorruptIndexException e)
-      {
-        log.error("retiring " + zoie.getAdminMBean().getIndexDir() + " Should investigate. But move on now.", e);
-      } catch (IOException e)
-      {
-        log.error("retiring " + zoie.getAdminMBean().getIndexDir() + " Should investigate. But move on now.", e);
-      }
-      archive(zoie, reader);
-      log.info("retired " + zoie.getAdminMBean().getIndexDir() + " in " + (System.currentTimeMillis()-t0)+"ms");
-      log.info("Disk Index Size Total Now: " + (hg.getSizeBytes()/1024L) + "KB");
-      zoie.shutdown();
-    }
-    private IndexReader getArchive(ZoieSystem<R, D,V> zoie) throws CorruptIndexException, IOException
-    {
-      String dirName = zoie.getAdminMBean().getIndexDir();
-      Directory dir = new SimpleFSDirectory(new File(dirName));
-      IndexReader reader = null;
-      if (IndexReader.indexExists(dir))
-      {
-        reader  = IndexReader.open(dir, true);
-      }
-      else
-      {
-        log.info("empty index " + dirName);
-        reader = null;
-      }
-      return reader;
-    }
-  }
-  public static class Box<R extends IndexReader, D, V extends ZoieVersion>
-  {
-    List<ZoieIndexReader<R>> _archives;
-    List<ZoieSystem<R, D, V>> _retiree;
-    List<ZoieSystem<R, D, V>> _actives;
-    IndexReaderDecorator<R> _decorator;
-    /**
-     * Copy the given lists to have immutable behavior.
-     * @param archives
-     * @param retiree
-     * @param actives
-     * @param decorator
-     */
-    public Box(List<ZoieIndexReader<R>> archives, List<ZoieSystem<R, D, V>> retiree, List<ZoieSystem<R, D,V>> actives, IndexReaderDecorator<R> decorator)
-    {
-      _archives = new LinkedList<ZoieIndexReader<R>>(archives);
-      _retiree = new LinkedList<ZoieSystem<R, D, V>>(retiree);
-      _actives = new LinkedList<ZoieSystem<R, D, V>>(actives);
-      _decorator = decorator;
-      if (log.isDebugEnabled())
-      {
-        for(ZoieIndexReader<R> r : _archives)
-        {
-          log.debug("archive " + r.directory() + " refCount: " + r.getRefCount());
-        }
-      }
-    }
-    public void shutdown()
-    {
-      for(ZoieIndexReader<R> r : _archives)
-      {
-        try
-        {
-          r.decRef();
-        } catch (IOException e)
-        {
-          log.error("error decRef during shutdown", e);
-        }
-        log.info("refCount at shutdown: " + r.getRefCount() + " " + r.directory());
-      }
-      for(ZoieSystem<R, D, V> zoie : _retiree)
-      {
-        zoie.shutdown();
-      }
-      // add the active index readers
-      for(ZoieSystem<R, D, V> zoie : _actives)
-      {
-        while(true)
-        {
-          long flushwait = 200000L;
-          try
-          {
-            zoie.flushEvents(flushwait);
-            zoie.getAdminMBean().setUseCompoundFile(true);
-            zoie.getAdminMBean().optimize(1);
-            break;
-          } catch (IOException e)
-          {
-            log.error("pre-shutdown optimization " + zoie.getAdminMBean().getIndexDir() + " Should investigate. But move on now.", e);
-            break;
-          } catch (ZoieException e)
-          {
-            if (e.getMessage().indexOf("timed out")<0)
-            {
-              break;
-            } else
-            {
-              log.info("pre-shutdown optimization " + zoie.getAdminMBean().getIndexDir() + " flushing processing " + flushwait +"ms elapsed");
-            }
-          }
-        }
-        zoie.shutdown();
-      }
-    }
-  }
-=======
-
->>>>>>> f4a5b21f
+
   public long getSizeBytes()
   {
     return _dirMgrFactory.getDiskIndexSizeBytes();

--- conflicted
+++ resolved
@@ -125,11 +125,7 @@
         List<ZoieIndexReader<R>> list = new ArrayList<ZoieIndexReader<R>>();
         return list;// if already shutdown, return an empty list
       }
-<<<<<<< HEAD
       if (System.currentTimeMillis() - lastupdate < _freshness)
-=======
-      if (System.currentTimeMillis() - lastupdate < 900)
->>>>>>> 4856ea0d
       {
         List<ZoieIndexReader<R>> rlist = list;
         for(ZoieIndexReader<R> r : rlist)

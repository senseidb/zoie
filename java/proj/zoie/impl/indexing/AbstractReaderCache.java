--- conflicted
+++ resolved
@@ -7,7 +7,6 @@
 import proj.zoie.api.IndexReaderFactory;
 import proj.zoie.api.ZoieException;
 import proj.zoie.api.ZoieIndexReader;
-import proj.zoie.impl.indexing.internal.SearchIndexManager;
 
 public abstract class AbstractReaderCache<R extends IndexReader>
 {
@@ -27,10 +26,6 @@
   
   public static interface ReaderCacheFactory
   {
-<<<<<<< HEAD
-    public <R extends IndexReader> AbstractReaderCache<R> newInstance(SearchIndexManager<R, ?> searchIndexMgr);
-=======
     public <R extends IndexReader> AbstractReaderCache<R> newInstance(IndexReaderFactory<ZoieIndexReader<R>> readerfactory);
->>>>>>> 3912b1d9
   }
 }
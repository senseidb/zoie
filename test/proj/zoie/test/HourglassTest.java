--- conflicted
+++ resolved
@@ -98,11 +98,6 @@
     {
       log.error("[contextInitialized]: Exception catched: ", e);
     }
-<<<<<<< HEAD
-    DefaultZoieVersionFactory defaultZoieVersionFactory = new DefaultZoieVersionFactory();
-    HourglassDirectoryManagerFactory<DefaultZoieVersion> factory = new HourglassDirectoryManagerFactory<DefaultZoieVersion>(idxDir, 10000,defaultZoieVersionFactory);
-    ZoieConfig<DefaultZoieVersion> zConfig = new ZoieConfig<DefaultZoieVersion>(defaultZoieVersionFactory);
-=======
     String schedule = "07 15 20";
     long numTestContent = 20250;
     oneTest(idxDir, schedule, numTestContent); // test starting from empty index
@@ -111,9 +106,9 @@
   }
   private void oneTest(File idxDir, String schedule, long numTestContent) throws IOException, InterruptedException
   {
-    HourglassDirectoryManagerFactory factory = new HourglassDirectoryManagerFactory(idxDir, new HourGlassScheduler(HourGlassScheduler.FREQUENCY.MINUTELY, schedule));
-    ZoieConfig zConfig = new ZoieConfig();
->>>>>>> 4e0eda68
+    DefaultZoieVersionFactory defaultZoieVersionFactory = new DefaultZoieVersionFactory();
+    HourglassDirectoryManagerFactory<DefaultZoieVersion> factory = new HourglassDirectoryManagerFactory<DefaultZoieVersion>(idxDir, new HourGlassScheduler(HourGlassScheduler.FREQUENCY.MINUTELY, schedule), defaultZoieVersionFactory);
+    ZoieConfig<DefaultZoieVersion> zConfig = new ZoieConfig<DefaultZoieVersion>(defaultZoieVersionFactory);
     zConfig.setBatchSize(3);
     zConfig.setBatchDelay(10);
     Hourglass<IndexReader, String,DefaultZoieVersion> hourglass = new Hourglass<IndexReader, String,DefaultZoieVersion>(factory, new HourglassTestInterpreter(), new IndexReaderDecorator<IndexReader>(){

--- conflicted
+++ resolved
@@ -25,15 +25,9 @@
   private final ReentrantReadWriteLock returningIndexReaderQueueLock = new ReentrantReadWriteLock();
   private final Object cachemonitor = new Object();
   private long _freshness = 10000L;
-<<<<<<< HEAD
-  private final SearchIndexManager<R, ?> _searchIdxMgr;
-
-  public DefaultReaderCache(SearchIndexManager<R, ?> searchIndexMgr)
-=======
   private final IndexReaderFactory<ZoieIndexReader<R>> _readerfactory;
 
   public DefaultReaderCache(IndexReaderFactory<ZoieIndexReader<R>> readerfactory)
->>>>>>> 3912b1d9
   {
     _readerfactory = readerfactory;
     _maintenance = newMaintenanceThread();
@@ -179,11 +173,7 @@
   public static ReaderCacheFactory FACTORY = new ReaderCacheFactory(){
 
     @Override
-<<<<<<< HEAD
-    public <R extends IndexReader> AbstractReaderCache<R> newInstance(SearchIndexManager<R, ?> searchIndexMgr)
-=======
     public <R extends IndexReader> AbstractReaderCache<R> newInstance(IndexReaderFactory<ZoieIndexReader<R>> readerfactory)
->>>>>>> 3912b1d9
     {
       return new DefaultReaderCache<R>(readerfactory);
     }};

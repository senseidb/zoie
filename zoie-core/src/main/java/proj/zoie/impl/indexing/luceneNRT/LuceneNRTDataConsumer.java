--- conflicted
+++ resolved
@@ -20,11 +20,8 @@
 import java.io.IOException;
 import java.util.ArrayList;
 import java.util.Collection;
-<<<<<<< HEAD
 import java.util.Comparator;
-=======
 import java.util.HashMap;
->>>>>>> 536c30a8
 import java.util.List;
 import java.util.Map;
 
@@ -67,7 +64,7 @@
 
   public LuceneNRTDataConsumer(File dir, ZoieIndexableInterpreter<D> interpreter) throws IOException
   {
-    this(FSDirectory.open(dir), new StandardAnalyzer(Version.LUCENE_33), interpreter);
+    this(FSDirectory.open(dir), new StandardAnalyzer(Version.LUCENE_34), interpreter);
   }
 
   public LuceneNRTDataConsumer(File dir, Analyzer analyzer, ZoieIndexableInterpreter<D> interpreter) throws IOException
@@ -87,7 +84,7 @@
   {
     try
     {
-	  IndexWriterConfig config = new IndexWriterConfig(Version.LUCENE_33,_analyzer);
+	  IndexWriterConfig config = new IndexWriterConfig(Version.LUCENE_34,_analyzer);
       _writer = new IndexWriter(_dir, config);
     } catch (IOException e)
     {

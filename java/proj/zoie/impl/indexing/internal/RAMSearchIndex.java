--- conflicted
+++ resolved
@@ -1,4 +1,5 @@
 package proj.zoie.impl.indexing.internal;
+
 /**
  * Licensed to the Apache Software Foundation (ASF) under one or more
  * contributor license agreements.  See the NOTICE file distributed with
@@ -40,206 +41,193 @@
 import proj.zoie.api.impl.util.IndexUtil;
 import proj.zoie.api.indexing.IndexReaderDecorator;
 
-<<<<<<< HEAD
-public class RAMSearchIndex<R extends IndexReader, V extends ZoieVersion> extends BaseSearchIndex<R,V> {
-	  private V         _version;
-	  private final RAMDirectory _directory;
-=======
-public class RAMSearchIndex<R extends IndexReader> extends BaseSearchIndex<R>
+public class RAMSearchIndex<R extends IndexReader, V extends ZoieVersion> extends BaseSearchIndex<R, V>
 {
-	  private long         _version;
-	  private final Directory _directory;
-	  private final File _backingdir;
->>>>>>> 231fb90e
-	  private final IndexReaderDecorator<R> _decorator;
-	  
-	  // a consistent pair of reader and deleted set
-	  private volatile ZoieIndexReader<R> _currentReader;
-    private final MergePolicyParams _mergePolicyParams;
-    
-	  
-	  public static final Logger log = Logger.getLogger(RAMSearchIndex.class);
-
-<<<<<<< HEAD
-	  public RAMSearchIndex(V version, IndexReaderDecorator<R> decorator,SearchIndexManager<R,V> idxMgr){
-		super(idxMgr, false);
-		_directory = new RAMDirectory();
-=======
-	  public RAMSearchIndex(long version, IndexReaderDecorator<R> decorator,SearchIndexManager<R> idxMgr, Directory ramIdxDir, File backingdir)
-	  {
-		super(idxMgr, true);
-		_directory = ramIdxDir;
-		_backingdir = backingdir;
->>>>>>> 231fb90e
-		_version = version;
-		_decorator = decorator;
-		_currentReader = null;
-		_mergeScheduler = new SerialMergeScheduler();
-		_mergePolicyParams = new MergePolicyParams();
-		_mergePolicyParams.setNumLargeSegments(3);
-		_mergePolicyParams.setMergeFactor(3);
-		_mergePolicyParams.setMaxSmallSegments(4);
-	  }
-	  
-	  public void close()
-	  {
-	    super.close();
-	    if (_currentReader!=null)
-	    {
-	      _currentReader.decZoieRef();
-	    }
-	    if (_directory!=null)
-	    {
-	      try
+  private V _version;
+  private final Directory _directory;
+  private final File _backingdir;
+  private final IndexReaderDecorator<R> _decorator;
+
+  // a consistent pair of reader and deleted set
+  private volatile ZoieIndexReader<R> _currentReader;
+  private final MergePolicyParams _mergePolicyParams;
+
+  public static final Logger log = Logger.getLogger(RAMSearchIndex.class);
+
+  public RAMSearchIndex(V version, IndexReaderDecorator<R> decorator, SearchIndexManager<R, V> idxMgr, Directory ramIdxDir,
+      File backingdir)
+  {
+    super(idxMgr, true);
+    _directory = ramIdxDir;
+    _backingdir = backingdir;
+    _version = version;
+    _decorator = decorator;
+    _currentReader = null;
+    _mergeScheduler = new SerialMergeScheduler();
+    _mergePolicyParams = new MergePolicyParams();
+    _mergePolicyParams.setNumLargeSegments(3);
+    _mergePolicyParams.setMergeFactor(3);
+    _mergePolicyParams.setMaxSmallSegments(4);
+  }
+
+  public void close()
+  {
+    super.close();
+    if (_currentReader != null)
+    {
+      _currentReader.decZoieRef();
+    }
+    if (_directory != null)
+    {
+      try
+      {
+        _directory.close();
+        if (_backingdir != null)
+          FileUtil.rmDir(_backingdir);
+      } catch (IOException e)
+      {
+        log.error(e);
+      }
+    }
+  }
+
+  public V getVersion()
+  {
+    return _version;
+  }
+
+  public void setVersion(V version) throws IOException
+  {
+    _version = version;
+  }
+
+  public int getNumdocs()
+  {
+    ZoieIndexReader<R> reader = null;
+    try
+    {
+      reader = openIndexReader();
+    } catch (IOException e)
+    {
+      log.error(e.getMessage(), e);
+    }
+
+    if (reader != null)
+    {
+      return reader.numDocs();
+    } else
+    {
+      return 0;
+    }
+  }
+
+  @Override
+  public ZoieIndexReader<R> openIndexReader() throws IOException
+  {
+    return _currentReader;
+  }
+
+  @Override
+  protected IndexReader openIndexReaderForDelete() throws IOException
+  {
+    if (IndexReader.indexExists(_directory))
+    {
+      return IndexReader.open(_directory, false);
+    } else
+    {
+      return null;
+    }
+  }
+
+  private ZoieIndexReader<R> openIndexReaderInternal() throws IOException
+  {
+    if (IndexReader.indexExists(_directory))
+    {
+      IndexReader srcReader = null;
+      ZoieIndexReader<R> finalReader = null;
+      try
+      {
+        // for RAM indexes, just get a new index reader
+        srcReader = IndexReader.open(_directory, true);
+        finalReader = ZoieIndexReader.open(srcReader, _decorator);
+        DocIDMapper mapper = _idxMgr._docIDMapperFactory.getDocIDMapper((ZoieMultiReader<R>) finalReader);
+        finalReader.setDocIDMapper(mapper);
+        return finalReader;
+      } catch (IOException ioe)
+      {
+        // if reader decoration fails, still need to close the source reader
+        if (srcReader != null)
         {
-          _directory.close();
-          if (_backingdir != null) FileUtil.rmDir(_backingdir);
-        } catch (IOException e)
+          srcReader.close();
+        }
+        throw ioe;
+      }
+    } else
+    {
+      return null; // null indicates no index exist, following the contract
+    }
+  }
+
+  public IndexWriter openIndexWriter(Analyzer analyzer, Similarity similarity) throws IOException
+  {
+    if (_indexWriter != null)
+      return _indexWriter;
+
+    // if index does not exist, create empty index
+    boolean create = !IndexReader.indexExists(_directory);
+    // hao: autocommit is set to false with this constructor
+    IndexWriter idxWriter = new IndexWriter(_directory, analyzer, create, MaxFieldLength.UNLIMITED);
+    // TODO disable compound file for RAMDirecory when lucene bug is fixed
+    idxWriter.setUseCompoundFile(false);
+    idxWriter.setMergeScheduler(_mergeScheduler);
+    ZoieMergePolicy mergePolicy = new ZoieMergePolicy(idxWriter);
+    mergePolicy.setMergePolicyParams(_mergePolicyParams);
+    idxWriter.setMergePolicy(mergePolicy);
+    idxWriter.setRAMBufferSizeMB(3);
+
+    if (similarity != null)
+    {
+      idxWriter.setSimilarity(similarity);
+    }
+    _indexWriter = idxWriter;
+    return idxWriter;
+  }
+
+  @Override
+  public void refresh() throws IOException
+  {
+    synchronized (this)
+    {
+      ZoieIndexReader<R> reader = null;
+      if (_currentReader == null)
+      {
+        reader = openIndexReaderInternal();
+      } else
+      {
+        reader = (ZoieIndexReader<R>) _currentReader.reopen(true);
+        if (reader != _currentReader)
         {
-          log.error(e);
+          DocIDMapper mapper = _idxMgr._docIDMapperFactory.getDocIDMapper((ZoieMultiReader<R>) reader);
+          reader.setDocIDMapper(mapper);
         }
-	    }
-	  }
-	  
-	  public V getVersion()
-	  {
-	    return _version;
-	  }
-
-	  public void setVersion(V version)
-	      throws IOException
-	  {
-	    _version = version;
-	  }
-
-	  public int getNumdocs()
-	  {
-		  ZoieIndexReader<R> reader=null;
-	    try
-	    {
-	      reader=openIndexReader();
-	    }
-	    catch (IOException e)
-	    {
-	      log.error(e.getMessage(),e);
-	    }
-	    
-	    if (reader!=null)
-	    {
-	      return reader.numDocs();
-	    }
-	    else
-	    {
-	      return 0;
-	    }
-	  }
-	  
-	  @Override
-	  public ZoieIndexReader<R> openIndexReader() throws IOException
-	  {
-	    return _currentReader;
-	  }
-      
-	  @Override
-	  protected IndexReader openIndexReaderForDelete() throws IOException {
-		if (IndexReader.indexExists(_directory)){
-		  return IndexReader.open(_directory,false);
-		}
-		else{
-			return null;
-		}
-	  }
-	  
-	  private ZoieIndexReader<R> openIndexReaderInternal() throws IOException
-	  {
-	    if (IndexReader.indexExists(_directory))
-	    {
-	      IndexReader srcReader=null;
-	      ZoieIndexReader<R> finalReader=null;
-	      try
-	      {
-	        // for RAM indexes, just get a new index reader
-	        srcReader=IndexReader.open(_directory,true);
-	        finalReader=ZoieIndexReader.open(srcReader, _decorator);
-	        DocIDMapper mapper = _idxMgr._docIDMapperFactory.getDocIDMapper((ZoieMultiReader<R>)finalReader);
-	        finalReader.setDocIDMapper(mapper);
-	        return finalReader;
-	      }
-	      catch(IOException ioe)
-	      {
-	        // if reader decoration fails, still need to close the source reader
-	        if (srcReader!=null)
-	        {
-	          srcReader.close();
-	        }
-	        throw ioe;
-	      }
-	    }
-	    else{
-	      return null;            // null indicates no index exist, following the contract
-	    }
-	  }
-
-	  public IndexWriter openIndexWriter(Analyzer analyzer,Similarity similarity)
-	    throws IOException
-	  {
-	    if(_indexWriter != null) return _indexWriter;
-	    
-	    // if index does not exist, create empty index
-	    boolean create = !IndexReader.indexExists(_directory); 
-	    // hao: autocommit is set to false with this constructor
-	    IndexWriter idxWriter = new IndexWriter(_directory, analyzer, create, MaxFieldLength.UNLIMITED); 
-	    // TODO disable compound file for RAMDirecory when lucene bug is fixed
-	    idxWriter.setUseCompoundFile(false);
-	    idxWriter.setMergeScheduler(_mergeScheduler);
-	    ZoieMergePolicy mergePolicy = new ZoieMergePolicy(idxWriter);
-	    mergePolicy.setMergePolicyParams(_mergePolicyParams );
-	    idxWriter.setMergePolicy(mergePolicy);
-	    idxWriter.setRAMBufferSizeMB(3);
-	    
-	    if (similarity != null)
-	    {
-	      idxWriter.setSimilarity(similarity);
-	    }
-	    _indexWriter = idxWriter;
-	    return idxWriter;
-	  }
-	  
-	  @Override
-	  public void refresh() throws IOException
-	  {
-	    synchronized(this)
-	    {
-	      ZoieIndexReader<R> reader = null;
-	      if (_currentReader==null)
-	      {
-	        reader = openIndexReaderInternal();
-	      }
-	      else
-	      {
-	        reader = (ZoieIndexReader<R>)_currentReader.reopen(true);
-	        if (reader != _currentReader)
-	        {
-	          DocIDMapper mapper = _idxMgr._docIDMapperFactory.getDocIDMapper((ZoieMultiReader<R>)reader);
-	          reader.setDocIDMapper(mapper);
-	        }
-	      }
-	      
-	      if (_currentReader != reader)
-	      {
-	        ZoieIndexReader<R> oldReader = _currentReader;
-	        _currentReader = reader;
-          if (oldReader !=null) ((ZoieIndexReader)oldReader).decZoieRef();//.decRef();
-	      }
-	      LongSet delDocs = _delDocs;
-          clearDeletes();
-          markDeletes(delDocs); // re-mark deletes
-          commitDeletes();
-	    }
-	  }
+      }
+
+      if (_currentReader != reader)
+      {
+        ZoieIndexReader<R> oldReader = _currentReader;
+        _currentReader = reader;
+        if (oldReader != null)
+          ((ZoieIndexReader) oldReader).decZoieRef();// .decRef();
+      }
+      LongSet delDocs = _delDocs;
+      clearDeletes();
+      markDeletes(delDocs); // re-mark deletes
+      commitDeletes();
+    }
+  }
 
   public int getSegmentCount() throws IOException
   {
-    return _directory==null?-1:IndexUtil.getNumSegments(_directory);
+    return _directory == null ? -1 : IndexUtil.getNumSegments(_directory);
   }
 }
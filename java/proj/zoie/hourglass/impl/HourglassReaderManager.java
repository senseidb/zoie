--- conflicted
+++ resolved
@@ -268,11 +268,7 @@
    * @param zoie
    * @param reader the IndexReader opened on the index the give zoie had written to.
    */
-<<<<<<< HEAD
-  public synchronized void archive(ZoieSystem<R, D, V> zoie, IndexReader reader)
-=======
-  public synchronized void archive(ZoieSystem<R, V> zoie, ZoieMultiReader<R> reader)
->>>>>>> 2cb4a9d4
+  public synchronized void archive(ZoieSystem<R, D, V> zoie, ZoieMultiReader<R> reader)
   {
     List<ZoieIndexReader<R>> _archives = new LinkedList<ZoieIndexReader<R>>(box._archives);
     List<ZoieSystem<R, D, V>> actives = new LinkedList<ZoieSystem<R, D, V>>(box._actives);

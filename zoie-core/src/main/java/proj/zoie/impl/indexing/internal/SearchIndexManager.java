package proj.zoie.impl.indexing.internal;
/**
 * Licensed to the Apache Software Foundation (ASF) under one or more
 * contributor license agreements.  See the NOTICE file distributed with
 * this work for additional information regarding copyright ownership.
 * The ASF licenses this file to You under the Apache License, Version 2.0
 * (the "License"); you may not use this file except in compliance with
 * the License.  You may obtain a copy of the License at
 *
 *     http://www.apache.org/licenses/LICENSE-2.0
 *
 * Unless required by applicable law or agreed to in writing, software
 * distributed under the License is distributed on an "AS IS" BASIS,
 * WITHOUT WARRANTIES OR CONDITIONS OF ANY KIND, either express or implied.
 * See the License for the specific language governing permissions and
 * limitations under the License.
 */

import java.io.File;
import java.io.IOException;
import java.util.ArrayList;
import java.util.Comparator;
import java.util.List;

import org.apache.log4j.Logger;
import org.apache.lucene.analysis.Analyzer;
import org.apache.lucene.index.IndexReader;

import proj.zoie.api.DirectoryManager;
import proj.zoie.api.DocIDMapperFactory;
import proj.zoie.api.IndexReaderFactory;
import proj.zoie.api.ZoieHealth;
import proj.zoie.api.ZoieIndexReader;
import proj.zoie.api.indexing.IndexReaderDecorator;

public class SearchIndexManager<R extends IndexReader> implements IndexReaderFactory<ZoieIndexReader<R>>
{
    private static final Logger log = Logger.getLogger(SearchIndexManager.class);
    
    public static enum Status
    {
      Sleep, Working
    }

	  private DirectoryManager _dirMgr;
	  private final	IndexReaderDecorator<R>	_indexReaderDecorator;

	  final DocIDMapperFactory _docIDMapperFactory;
	  private final DiskSearchIndex<R> _diskIndex;
	  
	  private volatile Status _diskIndexerStatus;
	  private volatile Mem<R> _mem;
	  /**
	   * the access lock for _mem for the purpose of proper reference counting
	   * for disk IndexReader
	   */
	  private final Object _memLock = new Object();
	  private final RAMIndexFactory<R> _ramIndexFactory;
	  
	  private volatile String _memAVersion = null;
	  private volatile String _memBVersion = null;
	  private volatile String _diskVersion = null;
	  
	  private final Comparator<String> _versionComparator;
	  
	  /**
	   * @param location 
	   * @param indexReaderDecorator
	   */
	  public SearchIndexManager(DirectoryManager dirMgr,Comparator<String> versionComparator,IndexReaderDecorator<R> indexReaderDecorator,DocIDMapperFactory docIDMapperFactory, RAMIndexFactory<R> ramIndexFactory)
	  {
	    _dirMgr = dirMgr;
	    _versionComparator = versionComparator;
	    _docIDMapperFactory = docIDMapperFactory;
	    _ramIndexFactory = ramIndexFactory;
	    if (indexReaderDecorator!=null)
	    {
	      _indexReaderDecorator=indexReaderDecorator;
	    }
	    else
	    {
	      throw new IllegalArgumentException("indexReaderDecorator cannot be null");
	    }
        _diskIndexerStatus = Status.Sleep;
        _diskIndex = new DiskSearchIndex<R>(_dirMgr, _indexReaderDecorator,this); 
        ZoieIndexReader<R> diskIndexReader = null;
        
        try
        {
          diskIndexReader = _diskIndex.getNewReader();
        }
        catch (IOException e)
        {
          log.error(e.getMessage(),e);
          return;
        }
        String version = _diskIndex.getVersion();
        RAMSearchIndex<R> memIndexA = _ramIndexFactory.newInstance(version, _indexReaderDecorator,this);
        Mem<R> mem = new Mem<R>(memIndexA, null, memIndexA, null, diskIndexReader);
        if (diskIndexReader != null)
        {
          diskIndexReader.incZoieRef();
        }
        _mem = mem;
	  }
	  
	  public DocIDMapperFactory getDocIDMapperFactory(){
		  return _docIDMapperFactory;
	  }
	  
    public int getDiskSegmentCount() throws IOException
    {
      return _diskIndex.getSegmentCount();
    }
    public String getDiskSegmentInfo()
    {
      return _diskIndex.getSegmentInfo();
    }

	  public int getRAMASegmentCount()
	  {
	    Mem<R> mem = _mem;
	    if (mem.get_memIndexA()==null) return -1;
	    int ret;
      try
      {
        ret = mem.get_memIndexA().getSegmentCount();
      } catch (IOException e)
      {
        ret = -1;
      }
      return ret;
	  }

	  public int getRAMBSegmentCount()
	  {
      Mem<R> mem = _mem;
      if (mem.get_memIndexB()==null) return -1;
      int ret;
      try
      {
        ret = mem.get_memIndexB().getSegmentCount();
      } catch (IOException e)
      {
        ret = -1;
      }
      return ret;
	  }

	  public void setNumLargeSegments(int numLargeSegments)
	  {
	    _diskIndex._mergePolicyParams.setNumLargeSegments(numLargeSegments);
	  }

	  public int getNumLargeSegments()
	  {
	    return _diskIndex._mergePolicyParams.getNumLargeSegments();
	  }

	  public void setMaxSmallSegments(int maxSmallSegments)
	  {
	    _diskIndex._mergePolicyParams.setMaxSmallSegments(maxSmallSegments);
	  }

	  public int getMaxSmallSegments()
	  {
	    return _diskIndex._mergePolicyParams.getMaxSmallSegments();
	  }

	  public void setPartialExpunge(boolean doPartialExpunge)
	  {
	    _diskIndex._mergePolicyParams.setPartialExpunge(doPartialExpunge);
	  }

	  public boolean getPartialExpunge()
	  {
	    return _diskIndex._mergePolicyParams.getPartialExpunge();
	  }

	  public void setMergeFactor(int mergeFactor)
	  {
		  _diskIndex._mergePolicyParams.setMergeFactor(mergeFactor);
	  }
	  
	  public int getMergeFactor()
	  {
		return _diskIndex._mergePolicyParams.getMergeFactor();
	  }
		
	  public void setMaxMergeDocs(int maxMergeDocs)
	  {
		  _diskIndex._mergePolicyParams.setMaxMergeDocs(maxMergeDocs);
	  }
		
	  public int getMaxMergeDocs()
	  {
		return _diskIndex._mergePolicyParams.getMaxMergeDocs();
	  }
	  
	  public void setUseCompoundFile(boolean useCompoundFile)
	  {
		  _diskIndex._mergePolicyParams.setUseCompoundFile(useCompoundFile);
	  }
	  
	  public boolean isUseCompoundFile()
	  {
	    return _diskIndex._mergePolicyParams.isUseCompoundFile();
	  }
	  
	  /**
	   * Gets the current disk indexer status
	   * @return
	   */
	  public Status getDiskIndexerStatus()
	  {
	    return _diskIndexerStatus;
	  }
	  
	  public List<ZoieIndexReader<R>> getIndexReaders()
	  throws IOException
	  {
	    ArrayList<ZoieIndexReader<R>> readers = new ArrayList<ZoieIndexReader<R>>();
	    ZoieIndexReader<R> reader = null;

	    synchronized(this)
      {
	      synchronized(_memLock)
	      {
	        Mem<R> mem = _mem;
	        RAMSearchIndex<R> memIndexB = mem.get_memIndexB();
	        RAMSearchIndex<R> memIndexA = mem.get_memIndexA();

	        // the following order, e.g. B,A,Disk matters, see ZoieIndexReader.getSubZoieReaderAccessor:
	        // when doing UID->docid mapping, the freshest index needs to be first

	        String currentVersion = null;
	        if (memIndexB != null)                           // load memory index B
	        {
<<<<<<< HEAD
            synchronized(memIndexB)
            {
              reader = memIndexB.openIndexReader();
              if (reader != null)
              {
                reader = reader.copy();
                reader.setDelDocIds();
                readers.add(reader);
              }
            }
=======
	          reader = memIndexB.openIndexReader();
	          if (reader != null)
	          {
	            reader = reader.copy();
	            reader.setDelDocIds();
	            readers.add(reader);
	            
	            _memBVersion = memIndexB.getVersion();
	          }
>>>>>>> 536c30a8
	        }

	        if (memIndexA != null)                           // load memory index A
	        {
<<<<<<< HEAD
            synchronized(memIndexA)
            {
              reader = memIndexA.openIndexReader();
              if (reader != null)
              {
                reader = reader.copy();
                reader.setDelDocIds();
                readers.add(reader);
              }
            }
=======
	          reader = memIndexA.openIndexReader();
	          if (reader != null)
	          {
              reader = reader.copy();
	            reader.setDelDocIds();
	            readers.add(reader);
	          }
	          _memAVersion = memIndexA.getVersion();
>>>>>>> 536c30a8
	        }

	        // load disk index
	        {
	          reader = mem.get_diskIndexReader();
	          if (reader != null)
	          {
              reader = reader.copy();
	            reader.setDelDocIds();
	            readers.add(reader);
	          }
	          
	          _diskVersion = getCurrentDiskVersion();
	        }
	      }
	    }
	    return readers;
	  }
	  
	  

	@Override
	public String getCurrentReaderVersion() {
	  String version = _memAVersion;
	  if (_versionComparator.compare(version, _memBVersion)<0){
		  version = _memBVersion;
	  }
	  if (_versionComparator.compare(version, _diskVersion) < 0){
		  version = _diskVersion;
	  }
	  return version;
	  
	}

	public void returnIndexReaders(List<ZoieIndexReader<R>> readers)
	  {
	    for(ZoieIndexReader<R> r : readers)
	    {
//	      try
//	      {
	        r.decZoieRef();//.decRef();
//	      } catch (IOException e)
//	      {
//	        log.error("error when decRef on reader ", e);
//	      }
	    }
	  }
	  
	  public synchronized void setDiskIndexerStatus(Status status)
	  {	    
	    // going from sleep to wake, disk index starts to index
	    // which according to the spec, index B is created and it starts to collect data
	    // IMPORTANT: do nothing if the status is not being changed.
	    if (_diskIndexerStatus != status)
	    {

	      log.info("updating batch indexer status from "+_diskIndexerStatus+" to "+status);
	      
	      if (status == Status.Working)
	      { // sleeping to working
	        String version = _diskIndex.getVersion();
	        Mem<R> oldMem = _mem;

	        RAMSearchIndex<R> memIndexA = oldMem.get_memIndexA();
	        if(memIndexA != null) memIndexA.closeIndexWriter();

	        RAMSearchIndex<R> memIndexB = _ramIndexFactory.newInstance(version, _indexReaderDecorator,this);
	        Mem<R> mem = new Mem<R>(memIndexA, memIndexB, memIndexB, memIndexA, oldMem.get_diskIndexReader());
	        _mem = mem;
	        log.info("Current writable index is B, new B created");
	      }
	      else
	      {
	        // from working to sleep
	        ZoieIndexReader<R> diskIndexReader = null;
	        try
	        {
	          // a new reader is already loaded in loadFromIndex
	          diskIndexReader = _diskIndex.openIndexReader();
	        }
	        catch (IOException e)
	        {
	          log.error(e.getMessage(),e);
	          return;
	        }
	        Mem<R> oldMem = _mem;
	        Mem<R> mem = new Mem<R>(oldMem.get_memIndexB(), null, oldMem.get_memIndexB(), null, diskIndexReader);
	        if (oldMem.get_memIndexA()!=null){oldMem.get_memIndexA().close();}
	        lockAndSwapMem(diskIndexReader, oldMem.get_diskIndexReader(), mem);
	        log.info("Current writable index is A, B is flushed");
	      }
	      _diskIndexerStatus = status;
	    }
	  }

	  public DiskSearchIndex<R> getDiskIndex()
	  {
	    return _diskIndex;
	  }

	  public RAMSearchIndex<R> getCurrentWritableMemoryIndex()
	  {
	    return _mem.get_currentWritable();
	  }
	  
	  public RAMSearchIndex<R> getCurrentReadOnlyMemoryIndex()
	  {
	    return _mem.get_currentReadOnly();
	  }
	  
	  /**
	   * Clean up
	   */
	  public void close(){
	    Mem<R> mem = _mem;
	    if (mem.get_memIndexA()!=null)
	    {
	      mem.get_memIndexA().close();
	    }
	    if (mem.get_memIndexB()!=null)
	    {
	      mem.get_memIndexB().close();
	    }
	    if (mem.get_diskIndexReader()!=null)
	    {
//	      try
//	      {
	        mem.get_diskIndexReader().decZoieRef();//.decRef();
            _diskIndex.close();
//          }
//	      catch (IOException e)
//          {
//	        log.error("error closing remaining diskReader pooled in mem: " + e);
//          }
	    }
	  }

	  
	  public String getCurrentDiskVersion() throws IOException
	  {
	    return _diskIndex.getVersion();
	  }

	  public int getDiskIndexSize()
	  {
	    return _diskIndex.getNumdocs();
	  }
	  
	  public int getRamAIndexSize()
	  {
        RAMSearchIndex<R> memIndexA = _mem.get_memIndexA();
	    return (memIndexA==null) ? 0 : memIndexA.getNumdocs();
	  }
	  
	  public String getRamAVersion()
	  {
        RAMSearchIndex<R> memIndexA = _mem.get_memIndexA();
	    return (memIndexA==null) ? null : memIndexA.getVersion();
	  }
	  
	  public int getRamBIndexSize()
	  {
        RAMSearchIndex<R> memIndexB = _mem.get_memIndexB();
	    return (memIndexB==null) ? 0 : memIndexB.getNumdocs();
	  }
	  
	  public String getRamBVersion()
	  {
	    RAMSearchIndex<R> memIndexB = _mem.get_memIndexB();
	    return (memIndexB==null) ? null : memIndexB.getVersion();
	  }
	  
	  /**
	   * utility method to delete a directory
	   * @param dir
	   * @throws IOException
	   */
	  private static void deleteDir(File dir) throws IOException
	  {
	    if (dir == null) return;
	    
	    if (dir.isDirectory())
	    {
	      File[] files=dir.listFiles();
	      for (File file : files)
	      {
	        deleteDir(file);
	      }
	      if (!dir.delete())
	      {
	        throw new IOException("cannot remove directory: "+dir.getAbsolutePath());
	      }
	    }
	    else
	    {
	      if (!dir.delete())
	      {
	        throw new IOException("cannot delete file: "+dir.getAbsolutePath());
	      }
	    }
	  }

  /**
   * Purges an index
   */
  public void purgeIndex()
  {
    log.info("purging index ...");
    _diskIndex.clearDeletes();
    _diskIndex.refresh();
    _diskIndex.closeIndexWriter();
    _dirMgr.purge();
    _diskIndex.refresh();
    if (_mem.get_memIndexA()!=null){_mem.get_memIndexA().close();}
    if (_mem.get_memIndexB()!=null){_mem.get_memIndexB().close();}
    RAMSearchIndex<R> memIndexA = _ramIndexFactory.newInstance(_diskIndex.getVersion(), _indexReaderDecorator, this);
    Mem<R> mem = new Mem<R>(memIndexA, null, memIndexA, null, null);
    _mem = mem;

    log.info("index purged");
  }
	  
	  public void refreshDiskReader() throws IOException
	  {
		  log.info("refreshing disk reader ...");
		  ZoieIndexReader<R> diskIndexReader = null;
		  try
		  {
		    // load a new reader, not in the lock because this should be done in the background
		    // and should not contend with the readers
		    diskIndexReader = _diskIndex.getNewReader();
		  }
		  catch(IOException e)
		  {
	      ZoieHealth.setFatal();
		    log.error(e.getMessage(),e);
		    throw e;
		  }
		  Mem<R> oldMem = _mem;
		  Mem<R> mem = new Mem<R>(oldMem.get_memIndexA(),
		      oldMem.get_memIndexB(),
		      oldMem.get_currentWritable(),
		      oldMem.get_currentReadOnly(),
		      diskIndexReader);
		  lockAndSwapMem(diskIndexReader, oldMem.get_diskIndexReader(), mem);
		  log.info("disk reader refreshed");
	  }

  /**
   * swap the disk IndexReader cached in mem. In order to count the reference properly,
   * we need to lock the access to _mem so that it is safe to compare whether the old
   * and new disk IndexReader are different. decRef the old IndexReader only when they
   * differ.
   * @param diskIndexReader the new disk IndexReader
   * @param oldDiskReader the old disk IndexReader from old mem
   * @param mem the new mem
   */
  private void lockAndSwapMem(ZoieIndexReader<R> diskIndexReader, ZoieIndexReader<R>  oldDiskReader, Mem<R> mem)
  {
    synchronized(_memLock)
    {
      if (oldDiskReader!=diskIndexReader)
      {
        if (oldDiskReader != null)
        {
//          try
//          {
            oldDiskReader.decZoieRef();
//          } catch (IOException e)
//          {
//            log.error("swaping old and new disk reader failure: " + e);
//          }
        }
        diskIndexReader.incZoieRef();
        _mem = mem;
      }
    }
  }

  private final static class Mem<R extends IndexReader>
  {
    private final RAMSearchIndex<R> _memIndexA;
    private final RAMSearchIndex<R> _memIndexB;
    private final RAMSearchIndex<R> _currentWritable;
    private final RAMSearchIndex<R> _currentReadOnly;
    private final ZoieIndexReader<R> _diskIndexReader;
    Mem(RAMSearchIndex<R> a, RAMSearchIndex<R> b, RAMSearchIndex<R> w, 
    	RAMSearchIndex<R> r, ZoieIndexReader<R> d)
    {
      _memIndexA = a;
      _memIndexB = b;
      _currentWritable = w;
      _currentReadOnly = r;
      _diskIndexReader = d;
    }
    
    protected RAMSearchIndex<R> get_memIndexA()
    {
      return _memIndexA;
    }

    protected RAMSearchIndex<R> get_memIndexB()
    {
      return _memIndexB;
    }

    protected RAMSearchIndex<R> get_currentWritable()
    {
      return _currentWritable;
    }

    protected RAMSearchIndex<R> get_currentReadOnly()
    {
      return _currentReadOnly;
    }

    protected ZoieIndexReader<R> get_diskIndexReader()
    {
      return _diskIndexReader;
    }
  }

  @Override
  public Analyzer getAnalyzer()
  {
    throw new UnsupportedOperationException();
  }
}<|MERGE_RESOLUTION|>--- conflicted
+++ resolved
@@ -236,7 +236,6 @@
 	        String currentVersion = null;
 	        if (memIndexB != null)                           // load memory index B
 	        {
-<<<<<<< HEAD
             synchronized(memIndexB)
             {
               reader = memIndexB.openIndexReader();
@@ -247,22 +246,11 @@
                 readers.add(reader);
               }
             }
-=======
-	          reader = memIndexB.openIndexReader();
-	          if (reader != null)
-	          {
-	            reader = reader.copy();
-	            reader.setDelDocIds();
-	            readers.add(reader);
-	            
-	            _memBVersion = memIndexB.getVersion();
-	          }
->>>>>>> 536c30a8
+            _memBVersion = memIndexB.getVersion();
 	        }
 
 	        if (memIndexA != null)                           // load memory index A
 	        {
-<<<<<<< HEAD
             synchronized(memIndexA)
             {
               reader = memIndexA.openIndexReader();
@@ -273,16 +261,7 @@
                 readers.add(reader);
               }
             }
-=======
-	          reader = memIndexA.openIndexReader();
-	          if (reader != null)
-	          {
-              reader = reader.copy();
-	            reader.setDelDocIds();
-	            readers.add(reader);
-	          }
 	          _memAVersion = memIndexA.getVersion();
->>>>>>> 536c30a8
 	        }
 
 	        // load disk index

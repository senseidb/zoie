<project xmlns:ivy="antlib:org.apache.ivy.ant" name="zoie" default="dist">
	<property name="zoie.root" location="." />
	<property name="src" value="java" />
	<property name="conf.dir" location="conf" />
	<property name="perf.dir" location="perf" />

	<property name="test" value="test" />
	<property name="lib.dir" location="lib" />

	<property name="jetty.home" location="${lib.dir}/jetty" />
<<<<<<< HEAD
	<property name="lib.tools" location="${lib.dir}/tools" />
=======
	
>>>>>>> 78d9d779
	<property name="build" value="build" />

	<property name="logs" value="logs" />

	<property name="dist" location="dist" />
	<property file="${zoie.root}/version.properties" />
	<property name="doc" value="doc" />
	<property name="build.test" value="build-test" />
	<property name="test.report.dir" location="${dist}/junit-reports" />
	<property name="test.html.dir" location="${test.report.dir}/html" />

	<property name="project.name" value="zoie" />

	<property name="ivy.install.version" value="2.0.0-beta1" />
	<property name="ivy.jar.dir" value="${basedir}/ivy" />
	<property name="ivy.jar.file" value="${ivy.jar.dir}/ivy.jar" />
	<property name="build.dir" value="build" />
	<property name="src.dir" value="src" />

	<condition property="test.vmarch" value="-d64" else="-d32">
		<os name="Linux" />
	</condition>

	<path id="compile.class.path">
		<fileset dir="${lib.dir}/master">
			<include name="*.jar" />
		</fileset>
	</path>

	<path id="java.class.path">
		<dirset dir="${build}">
			<include name="**" />
		</dirset>
	</path>

	<!--	<path id="test.class.path">
			<dirset dir="${build.test}">
			        <include name="**"/>
			</dirset>
	</path>
-->
	<path id="test.class.path">
		<path location="${build.test}" />
		<fileset dir="${lib.dir}/test" />
	</path>

	<path id="server.compile.class.path">
		<fileset dir="${lib.dir}/master">
			<include name="*.jar" />
		</fileset>
		<fileset dir="${lib.dir}/test">
			<include name="*.jar" />
		</fileset>
<<<<<<< HEAD
		<fileset dir="${jetty.home}">
			<include name="*.jar" />
		</fileset>
=======
		<!--
		<fileset dir="${jetty.home}">
			<include name="*.jar" />
		</fileset>
		-->
>>>>>>> 78d9d779
		<fileset dir="${dist}">
			<include name="*.jar" />
		</fileset>
	</path>
<<<<<<< HEAD
=======
	
>>>>>>> 78d9d779
	<target name="resolve" description="--> retrieve dependencies with ivy" depends="install-ivy">
		<ivy:retrieve pattern="${ivy.lib.dir}/[conf]/[artifact].[ext]" />
	</target>

	<target name="download-ivy" unless="skip.download">
		<mkdir dir="${ivy.jar.dir}" />
		<echo message="installing ivy..." />
		<get src="http://repo1.maven.org/maven2/org/apache/ivy/ivy/${ivy.install.version}/ivy-${ivy.install.version}.jar" dest="${ivy.jar.file}" usetimestamp="true" />
	</target>

	<target name="install-ivy" depends="download-ivy" description="--> install ivy">
		<path id="ivy.lib.path">
			<fileset dir="${ivy.jar.dir}" includes="*.jar" />
		</path>
		<taskdef resource="org/apache/ivy/ant/antlib.xml" uri="antlib:org.apache.ivy.ant" classpathref="ivy.lib.path" />
	</target>

	<target name="clean" description="--> clean build, dist, and logs">
		<delete dir="${build}" />
		<delete dir="${dist}" />
		<delete dir="${logs}" />
		<delete dir="${build.test}" />
		<ant antfile="build.xml" dir="example" target="clean" />
		<ant antfile="build.xml" dir="zoie-admin" target="clean" />
<<<<<<< HEAD
		<ant antfile="build.xml" dir="server" target="clean" />
		<ant antfile="build.xml" dir="perf" target="clean" />
		<ant antfile="build.xml" dir="zoie-solr" target="clean" />
=======
		<ant antfile="build.xml" dir="perf" target="clean" />
>>>>>>> 78d9d779
	</target>

	<target name="init" depends="resolve">
		<mkdir dir="${build}" />
		<mkdir dir="${dist}" />
		<mkdir dir="${build.test}" />
		<mkdir dir="${logs}" />
	</target>

	<target name="compile" depends="init" description="--> compile all source to build directory">
		<javac debug="true" destdir="${build}">
			<src path="${src}" />
			<classpath refid="compile.class.path" />
		</javac>
	</target>

	<target name="gitversion" description="--> create git version information">
		<exec executable="git" outputproperty="gitversion">
			<arg value="log" />
			<arg value="-1" />
			<arg value="--pretty=oneline" />
		</exec>
<<<<<<< HEAD
	</target>

	<target name="dist" depends="compile,gitversion" description="--> build .jar into dist">
		<tstamp>
			<format property="TODAY" pattern="yyyy-MM-dd HH:mm:ss" />
		</tstamp>
		<manifest file="MANIFEST.MF">
			<attribute name="Built-By" value="${user.name}" />
			<attribute name="Git-Version" value="${gitversion}" />
			<attribute name="Built-Date" value="${TODAY}" />
		</manifest>
		<jar destfile="${dist}/${project.name}-${version}.jar" manifest="MANIFEST.MF" basedir="${build}" />
	</target>

	<target name="zoie-solr" depends="dist">
		<ant antfile="build.xml" dir="zoie-solr" target="dist" />
	</target>

	<target name="example-war" depends="dist">
		<ant antfile="build.xml" dir="example" target="dist" />
	</target>

	<target name="perf-war" depends="dist">
		<ant antfile="build.xml" dir="perf" target="dist" />
	</target>

	<target name="zoie-server" depends="init" description="--> build server">
		<ant antfile="build.xml" dir="server" target="dist" />
	</target>

	<target name="run-server" depends="zoie-server" description="--> run server">
		<java fork="true" jar="${dist}/zoie-server-${version}.jar" failonerror="true" maxmemory="2g">
			<sysproperty key="log.home" value="${logs}" />
			<sysproperty key="conf.dir" value="${conf.dir}" />
			<jvmarg value="-d64" />
			<jvmarg value="-server" />
			<jvmarg value="-Xms2g" />
			<jvmarg value="-Xmx2g" />
=======
	</target>

	<target name="dist" depends="compile,gitversion" description="--> build .jar into dist">
		<tstamp>
			<format property="TODAY" pattern="yyyy-MM-dd HH:mm:ss" />
		</tstamp>
		<manifest file="MANIFEST.MF">
			<attribute name="Built-By" value="${user.name}" />
			<attribute name="Git-Version" value="${gitversion}" />
			<attribute name="Built-Date" value="${TODAY}" />
		</manifest>
		<jar destfile="${dist}/${project.name}-${version}.jar" manifest="MANIFEST.MF" basedir="${build}" />
	</target>


	<target name="example-war" depends="dist">
		<ant antfile="build.xml" dir="example" target="dist" />
	</target>

	<target name="perf-war" depends="dist">
		<ant antfile="build.xml" dir="perf" target="dist" />
	</target>

	<target name="zoie-server" description="--> build server">
		<ant antfile="build.xml" dir="contrib/server" target="dist" />
	</target>

	<target name="run-server" depends="zoie-server" description="--> run server">
		<java fork="true" jar="${dist}/zoie-server-${version}.jar" failonerror="true" maxmemory="1g">
			<sysproperty key="log.home" value="${logs}" />
			<sysproperty key="conf.dir" value="${conf.dir}" />
			<!-- <jvmarg value="-d64" /> -->
			<jvmarg value="-server" />
			<jvmarg value="-Xms512m" />
			<jvmarg value="-Xmx1g" />
>>>>>>> 78d9d779
			<jvmarg value="-Xloggc:${logs}/gc.log" />
			<jvmarg value="-XX:+PrintGCTimeStamps" />
			<jvmarg value="-XX:+PrintGCDetails" />
			<jvmarg value="-XX:+AggressiveHeap" />
			<jvmarg value="-XX:+UseAdaptiveSizePolicy" />
			<!--jvmarg value="-XX:+UseConcMarkSweepGC" /-->
			<!--jvmarg value="-XX:MaxTenuringThreshold=10" /-->
			<!--jvmarg value="-XX:+UseParallelGC" /-->
			<jvmarg value="-XX:NewRatio=1" />
			<jvmarg value="-XX:SurvivorRatio=2" />
			<jvmarg value="-Dcom.sun.management.jmxremote" />
			<jvmarg value="-Dcom.sun.management.jmxremote.port=9999" />
			<jvmarg value="-Dcom.sun.management.jmxremote.authenticate=false" />
			<jvmarg value="-Dcom.sun.management.jmxremote.ssl=false" />
			<!-- uncomment to turn on debugging
				        <jvmarg value="-Xrunjdwp:transport=dt_socket,address=8886,server=y,suspend=y" />
					-->
			<!--jvmarg value="-agentpath:/Users/xgu/Downloads/YourKit_Java_Profiler_8.0.18.app/bin/mac/libyjpagent.jnilib" /-->
			<!-- uncomment to turn on yourkit profiling
					<jvmarg value="-agentlib:yjpagent" />
					-->
		</java>
	</target>

	<target name="javadoc" depends="init" description="--> build javadoc">
		<javadoc packagenames="proj.zoie.api,
				      proj.zoie.api.indexing,
	        		proj.zoie.api.impl.util,
							proj.zoie.impl.indexing,
		          proj.zoie.impl.indexing.internal,
							proj.zoie.mbean,
							proj.zoie.service.api"
			sourcepath="${src}"
      classpathref="compile.class.path"
			defaultexcludes="yes"
			destdir="${doc}"
			author="false"
			public="true"
			version="true"
			use="true"
			windowtitle="zoie">
			<doctitle>
				<![CDATA[<h1>Zoie</h1>]]></doctitle>
		<link href="http://java.sun.com/j2se/1.5.0/docs/api/" />
		<link href="http://fastutil.dsi.unimi.it/docs/" />
		<link href="http://lucene.apache.org/java/2_3_2/api/core/" />
	</javadoc>
</target>

<<<<<<< HEAD
<target name="test-build" depends="dist">
	<javac destdir="${build.test}">
		<src path="${test}" />
		<classpath refid="server.compile.class.path" />
	</javac>
	<jar destfile="${dist}/${project.name}-${version}-test.jar" basedir="${build.test}" />
</target>

<target name="test" description="Runs JUnit Tests -- use -Dtests.to.run=testA,testB,... to run tests selectively" depends="test-build">
	<echo>=== Running JUnit Tests ===</echo>
	<mkdir dir="${test.report.dir}" />
	<mkdir dir="${test.html.dir}" />

	<junit printsummary="yes" showoutput="yes">
		<sysproperty key="log.home" value="${logs}" />
		<sysproperty key="conf.dir" value="${conf.dir}" />
		<sysproperty key="log4j.configuration" value="${log4j.configuration}" />
		<sysproperty key="tests.to.run" value="${tests.to.run}" />
		<jvmarg value="-server" />
		<jvmarg value="-Xms256m" />
		<jvmarg value="-Xmx1g" />
		<!-- classpath must include all jar dependencies and classes -->
		<classpath refid="server.compile.class.path" />

		<!-- formatter to use for output -->
		<formatter type="xml" />

		<batchtest fork="yes" todir="${test.report.dir}">
			<fileset dir="${test}">
				<include name="**/ZoieTestSuite.java" />
			</fileset>
		</batchtest>
	</junit>
	<junitreport todir="${test.html.dir}">
		<fileset dir="${test.report.dir}">
			<include name="TEST-*.xml" />
		</fileset>
		<report todir="${test.html.dir}" format="frames" />
	</junitreport>
</target>



<target name="run-perf" depends="dist">
	<ant antfile="build.xml" dir="perf" target="run-perf" />
</target>

=======
<target name="run-perf" depends="dist">
	<ant antfile="build.xml" dir="perf" target="run-perf" />
</target>

>>>>>>> 78d9d779
<target name="perf-test" depends="dist">
	<ant antfile="build.xml" dir="test-perf" target="dist" />
</target>

<target name="luke" depends="dist">
<<<<<<< HEAD
	<ant antfile="build.xml" dir="zoie-luke" target="run" />
=======
	<ant antfile="build.xml" dir="contrib/luke" target="run" />
>>>>>>> 78d9d779
</target>

<target name="admin" depends="dist">
	<ant antfile="build.xml" dir="zoie-admin" target="dist" />
</target>
<target name="cmdline" depends="dist" description="--> compile the cmdline console jar into dist">
	<ant antfile="build.xml" dir="cmdline" target="dist" />
</target>

<target name="run-cmdline" depends="cmdline" description="--> run the cmdline console">
	<java fork="true" jar="${dist}/zoie-cmdline.jar" failonerror="true" maxmemory="2g">
		<sysproperty key="log.home" value="${logs}" />
		<sysproperty key="conf.dir" value="${conf.dir}" />
		<jvmarg value="-d64" />
		<jvmarg value="-server" />
		<jvmarg value="-Xms128m" />
		<jvmarg value="-Xmx2g" />
		<jvmarg value="-Xloggc:${logs}/gc.log" />
		<jvmarg value="-XX:+PrintGCTimeStamps" />
		<jvmarg value="-XX:+PrintGCDetails" />
	</java>
</target>
</project><|MERGE_RESOLUTION|>--- conflicted
+++ resolved
@@ -8,11 +8,7 @@
 	<property name="lib.dir" location="lib" />
 
 	<property name="jetty.home" location="${lib.dir}/jetty" />
-<<<<<<< HEAD
-	<property name="lib.tools" location="${lib.dir}/tools" />
-=======
-	
->>>>>>> 78d9d779
+	
 	<property name="build" value="build" />
 
 	<property name="logs" value="logs" />
@@ -66,25 +62,16 @@
 		<fileset dir="${lib.dir}/test">
 			<include name="*.jar" />
 		</fileset>
-<<<<<<< HEAD
-		<fileset dir="${jetty.home}">
-			<include name="*.jar" />
-		</fileset>
-=======
 		<!--
 		<fileset dir="${jetty.home}">
 			<include name="*.jar" />
 		</fileset>
 		-->
->>>>>>> 78d9d779
 		<fileset dir="${dist}">
 			<include name="*.jar" />
 		</fileset>
 	</path>
-<<<<<<< HEAD
-=======
-	
->>>>>>> 78d9d779
+	
 	<target name="resolve" description="--> retrieve dependencies with ivy" depends="install-ivy">
 		<ivy:retrieve pattern="${ivy.lib.dir}/[conf]/[artifact].[ext]" />
 	</target>
@@ -109,13 +96,7 @@
 		<delete dir="${build.test}" />
 		<ant antfile="build.xml" dir="example" target="clean" />
 		<ant antfile="build.xml" dir="zoie-admin" target="clean" />
-<<<<<<< HEAD
-		<ant antfile="build.xml" dir="server" target="clean" />
 		<ant antfile="build.xml" dir="perf" target="clean" />
-		<ant antfile="build.xml" dir="zoie-solr" target="clean" />
-=======
-		<ant antfile="build.xml" dir="perf" target="clean" />
->>>>>>> 78d9d779
 	</target>
 
 	<target name="init" depends="resolve">
@@ -138,7 +119,6 @@
 			<arg value="-1" />
 			<arg value="--pretty=oneline" />
 		</exec>
-<<<<<<< HEAD
 	</target>
 
 	<target name="dist" depends="compile,gitversion" description="--> build .jar into dist">
@@ -153,45 +133,6 @@
 		<jar destfile="${dist}/${project.name}-${version}.jar" manifest="MANIFEST.MF" basedir="${build}" />
 	</target>
 
-	<target name="zoie-solr" depends="dist">
-		<ant antfile="build.xml" dir="zoie-solr" target="dist" />
-	</target>
-
-	<target name="example-war" depends="dist">
-		<ant antfile="build.xml" dir="example" target="dist" />
-	</target>
-
-	<target name="perf-war" depends="dist">
-		<ant antfile="build.xml" dir="perf" target="dist" />
-	</target>
-
-	<target name="zoie-server" depends="init" description="--> build server">
-		<ant antfile="build.xml" dir="server" target="dist" />
-	</target>
-
-	<target name="run-server" depends="zoie-server" description="--> run server">
-		<java fork="true" jar="${dist}/zoie-server-${version}.jar" failonerror="true" maxmemory="2g">
-			<sysproperty key="log.home" value="${logs}" />
-			<sysproperty key="conf.dir" value="${conf.dir}" />
-			<jvmarg value="-d64" />
-			<jvmarg value="-server" />
-			<jvmarg value="-Xms2g" />
-			<jvmarg value="-Xmx2g" />
-=======
-	</target>
-
-	<target name="dist" depends="compile,gitversion" description="--> build .jar into dist">
-		<tstamp>
-			<format property="TODAY" pattern="yyyy-MM-dd HH:mm:ss" />
-		</tstamp>
-		<manifest file="MANIFEST.MF">
-			<attribute name="Built-By" value="${user.name}" />
-			<attribute name="Git-Version" value="${gitversion}" />
-			<attribute name="Built-Date" value="${TODAY}" />
-		</manifest>
-		<jar destfile="${dist}/${project.name}-${version}.jar" manifest="MANIFEST.MF" basedir="${build}" />
-	</target>
-
 
 	<target name="example-war" depends="dist">
 		<ant antfile="build.xml" dir="example" target="dist" />
@@ -213,7 +154,6 @@
 			<jvmarg value="-server" />
 			<jvmarg value="-Xms512m" />
 			<jvmarg value="-Xmx1g" />
->>>>>>> 78d9d779
 			<jvmarg value="-Xloggc:${logs}/gc.log" />
 			<jvmarg value="-XX:+PrintGCTimeStamps" />
 			<jvmarg value="-XX:+PrintGCDetails" />
@@ -240,93 +180,78 @@
 
 	<target name="javadoc" depends="init" description="--> build javadoc">
 		<javadoc packagenames="proj.zoie.api,
-				      proj.zoie.api.indexing,
-	        		proj.zoie.api.impl.util,
-							proj.zoie.impl.indexing,
-		          proj.zoie.impl.indexing.internal,
-							proj.zoie.mbean,
-							proj.zoie.service.api"
-			sourcepath="${src}"
-      classpathref="compile.class.path"
-			defaultexcludes="yes"
-			destdir="${doc}"
-			author="false"
-			public="true"
-			version="true"
-			use="true"
-			windowtitle="zoie">
-			<doctitle>
-				<![CDATA[<h1>Zoie</h1>]]></doctitle>
-		<link href="http://java.sun.com/j2se/1.5.0/docs/api/" />
-		<link href="http://fastutil.dsi.unimi.it/docs/" />
-		<link href="http://lucene.apache.org/java/2_3_2/api/core/" />
-	</javadoc>
-</target>
-
-<<<<<<< HEAD
-<target name="test-build" depends="dist">
-	<javac destdir="${build.test}">
-		<src path="${test}" />
-		<classpath refid="server.compile.class.path" />
-	</javac>
-	<jar destfile="${dist}/${project.name}-${version}-test.jar" basedir="${build.test}" />
-</target>
-
-<target name="test" description="Runs JUnit Tests -- use -Dtests.to.run=testA,testB,... to run tests selectively" depends="test-build">
-	<echo>=== Running JUnit Tests ===</echo>
-	<mkdir dir="${test.report.dir}" />
-	<mkdir dir="${test.html.dir}" />
-
-	<junit printsummary="yes" showoutput="yes">
-		<sysproperty key="log.home" value="${logs}" />
-		<sysproperty key="conf.dir" value="${conf.dir}" />
-		<sysproperty key="log4j.configuration" value="${log4j.configuration}" />
-		<sysproperty key="tests.to.run" value="${tests.to.run}" />
-		<jvmarg value="-server" />
-		<jvmarg value="-Xms256m" />
-		<jvmarg value="-Xmx1g" />
-		<!-- classpath must include all jar dependencies and classes -->
-		<classpath refid="server.compile.class.path" />
-
-		<!-- formatter to use for output -->
-		<formatter type="xml" />
-
-		<batchtest fork="yes" todir="${test.report.dir}">
-			<fileset dir="${test}">
-				<include name="**/ZoieTestSuite.java" />
-			</fileset>
-		</batchtest>
-	</junit>
-	<junitreport todir="${test.html.dir}">
-		<fileset dir="${test.report.dir}">
-			<include name="TEST-*.xml" />
-		</fileset>
-		<report todir="${test.html.dir}" format="frames" />
-	</junitreport>
-</target>
-
-
+							   proj.zoie.api.indexing,
+							   proj.zoie.api.impl.util,
+							   proj.zoie.impl.indexing,
+							   proj.zoie.mbean,
+							   proj.zoie.service.api"
+				           sourcepath="${src}"
+						   classpathref="compile.class.path"
+				           defaultexcludes="yes"
+				           destdir="${doc}"
+				           author="false"
+						   public="true"
+				           version="true"
+				           use="true"
+				           windowtitle="zoie">
+				    <doctitle><![CDATA[<h1>Zoie</h1>]]></doctitle>
+				    <link href="http://java.sun.com/j2se/1.5.0/docs/api/"/>
+				    <link href="http://fastutil.dsi.unimi.it/docs/" />
+					<link href="http://lucene.apache.org/java/2_3_2/api/core/" />
+				  </javadoc>
+	</target>
+	
+	<target name="test-build" depends="dist">
+		<javac destdir="${build.test}">
+	            <src path="${test}"/>
+       	            <classpath refid="server.compile.class.path"/>
+                </javac>
+		<jar destfile="${dist}/${project.name}-${version}-test.jar"  basedir="${build.test}" />
+	</target>
+	
+	<target name="test" description="Runs JUnit Tests -- use -Dtests.to.run=testA,testB,... to run tests selectively" depends="test-build">
+		<echo>=== Running JUnit Tests ===</echo>
+		<mkdir dir="${test.report.dir}" />
+        	<mkdir dir="${test.html.dir}" />
+
+		<junit printsummary="yes" showoutput="yes">
+                	<sysproperty key="log.home" value="${logs}" />
+                        <sysproperty key="conf.dir" value="${conf.dir}" />
+			<sysproperty key="log4j.configuration" value="${log4j.configuration}" />
+			<sysproperty key="tests.to.run" value="${tests.to.run}" />
+                        <jvmarg value="-server" />
+                        <jvmarg value="-Xms256m" />
+                        <jvmarg value="-Xmx1g" />
+		    <!-- classpath must include all jar dependencies and classes -->
+			<classpath refid="server.compile.class.path" />
+			
+	      		<!-- formatter to use for output -->
+        		<formatter type="xml"/>
+
+	        	<batchtest fork="yes" todir="${test.report.dir}">
+              			<fileset dir="${test}">
+               			<include name="**/ZoieTestSuite.java" />
+              			</fileset>
+            		</batchtest>
+        	</junit>
+		<junitreport todir="${test.html.dir}">
+          		<fileset dir="${test.report.dir}">
+            			<include name="TEST-*.xml" />
+          		</fileset>
+          		<report todir="${test.html.dir}" format="frames" />
+        	</junitreport>
+	</target>
 
 <target name="run-perf" depends="dist">
 	<ant antfile="build.xml" dir="perf" target="run-perf" />
 </target>
 
-=======
-<target name="run-perf" depends="dist">
-	<ant antfile="build.xml" dir="perf" target="run-perf" />
-</target>
-
->>>>>>> 78d9d779
 <target name="perf-test" depends="dist">
 	<ant antfile="build.xml" dir="test-perf" target="dist" />
 </target>
 
 <target name="luke" depends="dist">
-<<<<<<< HEAD
-	<ant antfile="build.xml" dir="zoie-luke" target="run" />
-=======
 	<ant antfile="build.xml" dir="contrib/luke" target="run" />
->>>>>>> 78d9d779
 </target>
 
 <target name="admin" depends="dist">

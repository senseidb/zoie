--- conflicted
+++ resolved
@@ -472,12 +472,6 @@
             list.add(new DataEvent<Integer,DefaultZoieVersion>(i,zvt));
           }
           memoryProvider.addEvents(list);
-<<<<<<< HEAD
-          //System.out.println("ZoieTest.java:testAsyncDataConsumer():before SyncWthVersion, zvt.id:" + zvt.getVersionId());
-          //asyncConsumer.syncWthVersion(timeout, (long)(count-1));
-          asyncConsumer.syncWthVersion(timeout, zvt);
-          
-=======
 
           boolean done = false;
           long start = System.currentTimeMillis();
@@ -485,7 +479,7 @@
           {
             try
             {
-              asyncConsumer.syncWthVersion(timeout, (long)(count-1));
+              asyncConsumer.syncWthVersion(timeout, zvt);
               done = true;
             } catch (ZoieException e)
             {
@@ -496,7 +490,6 @@
               if (System.currentTimeMillis() - start > 600000L) throw e;
             }
           }
->>>>>>> 30658ea0
           int num=mockLoader.getCount();
           assertEquals("batchSize="+batchSize, num, count);
           assertTrue("batch not working", (mockLoader.getMaxBatch() > 1 || mockLoader.getMaxBatch() == batchSize));

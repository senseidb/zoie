package proj.zoie.impl.indexing;

/**
 * Licensed to the Apache Software Foundation (ASF) under one or more
 * contributor license agreements.  See the NOTICE file distributed with
 * this work for additional information regarding copyright ownership.
 * The ASF licenses this file to You under the Apache License, Version 2.0
 * (the "License"); you may not use this file except in compliance with
 * the License.  You may obtain a copy of the License at
 *
 *     http://www.apache.org/licenses/LICENSE-2.0
 *
 * Unless required by applicable law or agreed to in writing, software
 * distributed under the License is distributed on an "AS IS" BASIS,
 * WITHOUT WARRANTIES OR CONDITIONS OF ANY KIND, either express or implied.
 * See the License for the specific language governing permissions and
 * limitations under the License.
 */
import java.io.File;
import java.io.IOException;
import java.nio.channels.ReadableByteChannel;
import java.nio.channels.WritableByteChannel;
import java.util.Date;
import java.util.List;
import java.util.Queue;
import java.util.concurrent.ConcurrentLinkedQueue;
import java.util.concurrent.locks.ReentrantReadWriteLock;

import javax.management.NotCompliantMBeanException;
import javax.management.StandardMBean;

import org.apache.log4j.Logger;
import org.apache.lucene.analysis.Analyzer;
import org.apache.lucene.analysis.standard.StandardAnalyzer;
import org.apache.lucene.index.IndexReader;
import org.apache.lucene.search.DefaultSimilarity;
import org.apache.lucene.search.Similarity;
import org.apache.lucene.util.Version;

import proj.zoie.api.ZoieVersion;
import proj.zoie.api.ZoieVersionFactory;

import proj.zoie.api.DefaultDirectoryManager;
import proj.zoie.api.DirectoryManager;
import proj.zoie.api.DocIDMapperFactory;
import proj.zoie.api.Zoie;
import proj.zoie.api.ZoieException;
import proj.zoie.api.ZoieHealth;
import proj.zoie.api.ZoieIndexReader;
import proj.zoie.api.impl.DefaultDocIDMapperFactory;
import proj.zoie.api.impl.util.FileUtil;
import proj.zoie.api.impl.util.SearchUtil;
import proj.zoie.api.indexing.DefaultOptimizeScheduler;
import proj.zoie.api.indexing.IndexReaderDecorator;
import proj.zoie.api.indexing.IndexingEventListener;
import proj.zoie.api.indexing.OptimizeScheduler;
import proj.zoie.api.indexing.ZoieIndexableInterpreter;
import proj.zoie.impl.indexing.internal.BatchedIndexDataLoader;
import proj.zoie.impl.indexing.internal.DefaultRAMIndexFactory;
import proj.zoie.impl.indexing.internal.DiskLuceneIndexDataLoader;
import proj.zoie.impl.indexing.internal.RAMIndexFactory;
import proj.zoie.impl.indexing.internal.RealtimeIndexDataLoader;
import proj.zoie.impl.indexing.internal.SearchIndexManager;
import proj.zoie.mbean.ZoieIndexingStatusAdmin;
import proj.zoie.mbean.ZoieIndexingStatusAdminMBean;
import proj.zoie.mbean.ZoieSystemAdminMBean;

/**
 * Zoie system, main class.
 */

public class ZoieSystem<R extends IndexReader, D, V extends ZoieVersion>
extends AsyncDataConsumer<D, V> implements Zoie<R, D, V>
{

  private static final Logger log = Logger.getLogger(ZoieSystem.class);

  private final DirectoryManager<V> _dirMgr;
  private final boolean _realtimeIndexing;
  private final SearchIndexManager<R, V> _searchIdxMgr;
  private final ZoieIndexableInterpreter<D> _interpreter;
  private final Analyzer _analyzer;
  private final Similarity _similarity;

  private final Queue<IndexingEventListener<V>> _lsnrList;
  private final BatchedIndexDataLoader<R, D, V> _rtdc;
  private final DiskLuceneIndexDataLoader<R, V> _diskLoader;
  private volatile boolean alreadyShutdown = false;
  private final ReentrantReadWriteLock _shutdownLock = new ReentrantReadWriteLock();
  private volatile long SLA = 3; // getIndexReaders should return in 4ms or a warning is logged
  private final AbstractReaderCache<R> readercache;

  /**
   * Creates a new ZoieSystem.
   * 
   * @param idxDir
   *          index directory, mandatory.
   * @param interpreter
   *          data interpreter, mandatory.
   * @param indexReaderDecorator
   *          index reader decorator,optional. If not specified,
   *          {@link proj.zoie.impl.indexing.DefaultIndexReaderDecorator} is
   *          used.
   * @param analyzer
   *          Default analyzer, optional. If not specified,
   *          {@link org.apache.lucene.analysis.StandardAnalyzer} is used.
   * @param similarity
   *          Default similarity, optional. If not specified,
   *          {@link org.apache.lucene.search.DefaultSimilarity} is used.
   * @param batchSize
   *          Number of indexing events to hold before flushing to disk.
   * @param batchDelay
   *          How long to wait before flushing to disk.
   * @param rtIndexing
   *          Ensure real-time.
   */
  public ZoieSystem(File idxDir, ZoieIndexableInterpreter<D> interpreter,
      IndexReaderDecorator<R> indexReaderDecorator, Analyzer analyzer,
      Similarity similarity, int batchSize, long batchDelay,
      boolean rtIndexing, ZoieVersionFactory<V> zoieVersionFactory)
  {
    this(new DefaultDirectoryManager<V>(idxDir, zoieVersionFactory),
        interpreter, indexReaderDecorator, analyzer, similarity, batchSize,
        batchDelay, rtIndexing, zoieVersionFactory);
  }

  /**
   * Creates a new ZoieSystem.
   * 
   * @param dirMgr
   *          Directory manager, mandatory.
   * @param interpreter
   *          data interpreter, mandatory.
   * @param indexReaderDecorator
   *          index reader decorator,optional. If not specified,
   *          {@link proj.zoie.impl.indexing.DefaultIndexReaderDecorator} is
   *          used.
   * @param zoieConfig
   *          configuration object
   */
  public ZoieSystem(DirectoryManager<V> dirMgr,
      ZoieIndexableInterpreter<D> interpreter,
      IndexReaderDecorator<R> indexReaderDecorator, ZoieConfig<V> zoieConfig)
  {
    this(dirMgr, interpreter, indexReaderDecorator, zoieConfig
        .getDocidMapperFactory(), zoieConfig.getAnalyzer(), zoieConfig
        .getSimilarity(), zoieConfig.getBatchSize(),
        zoieConfig.getBatchDelay(), zoieConfig.isRtIndexing(), zoieConfig
        .getMaxBatchSize(), zoieConfig.getZoieVersionFactory(), zoieConfig.getReadercachefactory(), zoieConfig.getRamIndexFactory());
    readercache.setFreshness(zoieConfig.getFreshness());
  }

  /**
   * Creates a new ZoieSystem.
   * 
   * @param idxDir
   *          index directory, mandatory.
   * @param interpreter
   *          data interpreter, mandatory.
   * @param indexReaderDecorator
   *          index reader decorator,optional. If not specified,
   *          {@link proj.zoie.impl.indexing.DefaultIndexReaderDecorator} is
   *          used.
   * @param zoieConfig
   *          configuration object
   */
  public ZoieSystem(File idxDir, ZoieIndexableInterpreter<D> interpreter,
      IndexReaderDecorator<R> indexReaderDecorator, ZoieConfig<V> zoieConfig)
  {
    this(new DefaultDirectoryManager<V>(idxDir, zoieConfig
        .getZoieVersionFactory()), interpreter, indexReaderDecorator,
        zoieConfig.getDocidMapperFactory(), zoieConfig.getAnalyzer(),
        zoieConfig.getSimilarity(), zoieConfig.getBatchSize(), zoieConfig
        .getBatchDelay(), zoieConfig.isRtIndexing(), zoieConfig
        .getMaxBatchSize(), zoieConfig.getZoieVersionFactory(), zoieConfig.getReadercachefactory(), zoieConfig.getRamIndexFactory());
    readercache.setFreshness(zoieConfig.getFreshness());
  }

  /**
   * Creates a new ZoieSystem.
   * 
   * @param dirMgr
   *          Directory manager, mandatory.
   * @param interpreter
   *          data interpreter, mandatory.
   * @param indexReaderDecorator
   *          index reader decorator,optional. If not specified,
   *          {@link proj.zoie.impl.indexing.DefaultIndexReaderDecorator} is
   *          used.
   * @param analyzer
   *          Default analyzer, optional. If not specified,
   *          {@link org.apache.lucene.analysis.StandardAnalyzer} is used.
   * @param similarity
   *          Default similarity, optional. If not specified,
   *          {@link org.apache.lucene.search.DefaultSimilarity} is used.
   * @param batchSize
   *          Number of indexing events to hold before flushing to disk.
   * @param batchDelay
   *          How long to wait before flushing to disk.
   * @param rtIndexing
   *          Ensure real-time.
   */
  public ZoieSystem(DirectoryManager<V> dirMgr,
      ZoieIndexableInterpreter<D> interpreter,
      IndexReaderDecorator<R> indexReaderDecorator, Analyzer analyzer,
      Similarity similarity, int batchSize, long batchDelay,
      boolean rtIndexing, ZoieVersionFactory<V> zoieVersionFactory)
  {
    this(dirMgr, interpreter, indexReaderDecorator,
        new DefaultDocIDMapperFactory(), analyzer, similarity, batchSize,
        batchDelay, rtIndexing, zoieVersionFactory);
    // this(dirMgr, interpreter, indexReaderDecorator, analyzer, similarity,
    // batchSize, batchDelay, rtIndexing);
  }

  /**
   * Creates a new ZoieSystem.
   * 
   * @param dirMgr
   *          Directory manager, mandatory.
   * @param interpreter
   *          data interpreter, mandatory.
   * @param indexReaderDecorator
   *          index reader decorator,optional. If not specified,
   *          {@link proj.zoie.impl.indexing.DefaultIndexReaderDecorator} is
   *          used.
   * @param docIdMapperFactory
   *          custom docid mapper factory
   * @param analyzer
   *          Default analyzer, optional. If not specified,
   *          {@link org.apache.lucene.analysis.StandardAnalyzer} is used.
   * @param similarity
   *          Default similarity, optional. If not specified,
   *          {@link org.apache.lucene.search.DefaultSimilarity} is used.
   * @param batchSize
   *          desired number of indexing events to hold in buffer before
   *          indexing. If we already have this many, we hold back the data
   *          provider.
   * @param batchDelay
   *          How long to wait before flushing to disk.
   * @param rtIndexing
   *          Ensure real-time.
   */
  public ZoieSystem(DirectoryManager<V> dirMgr,
      ZoieIndexableInterpreter<D> interpreter,
      IndexReaderDecorator<R> indexReaderDecorator,
      DocIDMapperFactory docidMapperFactory, Analyzer analyzer,
      Similarity similarity, int batchSize, long batchDelay,
      boolean rtIndexing, ZoieVersionFactory<V> zoieVersionFactory)
  {
    this(dirMgr, interpreter, indexReaderDecorator, docidMapperFactory,
        analyzer, similarity, batchSize, batchDelay, rtIndexing,
        ZoieConfig.DEFAULT_MAX_BATCH_SIZE, zoieVersionFactory);
  }

  /**
   * Creates a new ZoieSystem.
   * 
   * @param idxDir
   *          index directory, mandatory.
   * @param interpreter
   *          data interpreter, mandatory.
   * @param indexReaderDecorator
   *          index reader decorator,optional. If not specified,
   *          {@link proj.zoie.impl.indexing.DefaultIndexReaderDecorator} is
   *          used.
   * @param docIdMapperFactory
   *          custom docid mapper factory
   * @param analyzer
   *          Default analyzer, optional. If not specified,
   *          {@link org.apache.lucene.analysis.StandardAnalyzer} is used.
   * @param similarity
   *          Default similarity, optional. If not specified,
   *          {@link org.apache.lucene.search.DefaultSimilarity} is used.
   * @param batchSize
   *          Number of indexing events to hold before flushing to disk.
   * @param batchDelay
   *          How long to wait before flushing to disk.
   * @param rtIndexing
   *          Ensure real-time.
   */
  public ZoieSystem(File idxDir, ZoieIndexableInterpreter<D> interpreter,
      IndexReaderDecorator<R> indexReaderDecorator,
      DocIDMapperFactory docIdMapperFactory, Analyzer analyzer,
      Similarity similarity, int batchSize, long batchDelay,
      boolean rtIndexing, ZoieVersionFactory<V> zoieVersionFactory)
  {
    this(new DefaultDirectoryManager<V>(idxDir, zoieVersionFactory),
        interpreter, indexReaderDecorator, docIdMapperFactory, analyzer,
        similarity, batchSize, batchDelay, rtIndexing, zoieVersionFactory);
  }

  /**
   * Creates a new ZoieSystem.
   * 
   * @param dirMgr
   *          Directory manager, mandatory.
   * @param interpreter
   *          data interpreter, mandatory.
   * @param indexReaderDecorator
   *          index reader decorator,optional. If not specified,
   *          {@link proj.zoie.impl.indexing.DefaultIndexReaderDecorator} is
   *          used.
   * @param docIdMapperFactory
   *          custom docid mapper factory
   * @param analyzer
   *          Default analyzer, optional. If not specified,
   *          {@link org.apache.lucene.analysis.StandardAnalyzer} is used.
   * @param similarity
   *          Default similarity, optional. If not specified,
   *          {@link org.apache.lucene.search.DefaultSimilarity} is used.
   * @param batchSize
   *          desired number of indexing events to hold in buffer before
   *          indexing. If we already have this many, we hold back the data
   *          provider.
   * @param batchDelay
   *          How long to wait before flushing to disk.
   * @param rtIndexing
   *          Ensure real-time.
   * @param maxBatchSize
   *          maximum batch size
   */
  public ZoieSystem(DirectoryManager<V> dirMgr,
      ZoieIndexableInterpreter<D> interpreter,
      IndexReaderDecorator<R> indexReaderDecorator,
      DocIDMapperFactory docidMapperFactory, Analyzer analyzer,
      Similarity similarity, int batchSize, long batchDelay,
      boolean rtIndexing, int maxBatchSize,
      ZoieVersionFactory<V> zoieVersionFactory)
  {
    this(dirMgr, interpreter, indexReaderDecorator, docidMapperFactory, analyzer, similarity, batchSize, batchDelay, rtIndexing, maxBatchSize, zoieVersionFactory, DefaultReaderCache.FACTORY, new DefaultRAMIndexFactory<R,V>());
  }
  /**
   * Creates a new ZoieSystem.
   * 
   * @param dirMgr
   *          Directory manager, mandatory.
   * @param interpreter
   *          data interpreter, mandatory.
   * @param indexReaderDecorator
   *          index reader decorator,optional. If not specified,
   *          {@link proj.zoie.impl.indexing.DefaultIndexReaderDecorator} is
   *          used.
   * @param docIdMapperFactory
   *          custom docid mapper factory
   * @param analyzer
   *          Default analyzer, optional. If not specified,
   *          {@link org.apache.lucene.analysis.StandardAnalyzer} is used.
   * @param similarity
   *          Default similarity, optional. If not specified,
   *          {@link org.apache.lucene.search.DefaultSimilarity} is used.
   * @param batchSize
   *          desired number of indexing events to hold in buffer before
   *          indexing. If we already have this many, we hold back the data
   *          provider.
   * @param batchDelay
   *          How long to wait before flushing to disk.
   * @param rtIndexing
   *          Ensure real-time.
   * @param maxBatchSize
   *          maximum batch size
   * @param ReaderCacheFactory
   */
  public ZoieSystem(DirectoryManager<V> dirMgr,
      ZoieIndexableInterpreter<D> interpreter,
      IndexReaderDecorator<R> indexReaderDecorator,
      DocIDMapperFactory docidMapperFactory, Analyzer analyzer,
      Similarity similarity, int batchSize, long batchDelay,
      boolean rtIndexing, int maxBatchSize,
      ZoieVersionFactory<V> zoieVersionFactory, ReaderCacheFactory readercachefactory, RAMIndexFactory<R, V> ramIndexFactory)
  {
    if (dirMgr == null)
      throw new IllegalArgumentException("null directory manager.");
    _dirMgr = dirMgr;

    if (interpreter == null)
      throw new IllegalArgumentException("null interpreter.");

    docidMapperFactory = docidMapperFactory == null ? new DefaultDocIDMapperFactory()
    : docidMapperFactory;
    _searchIdxMgr = new SearchIndexManager<R, V>(_dirMgr, indexReaderDecorator, docidMapperFactory, zoieVersionFactory, ramIndexFactory);
    _realtimeIndexing = rtIndexing;
    _interpreter = interpreter;

    _analyzer = analyzer == null ? new StandardAnalyzer(Version.LUCENE_CURRENT)
    : analyzer;
    _similarity = similarity == null ? new DefaultSimilarity() : similarity;
    log.info("creating Zoie instance --> "
        + _dirMgr.toString()
        + "\t"
        + _interpreter.toString()
        + "\t"
        + (indexReaderDecorator != null ? indexReaderDecorator.toString()
            : "null") + "\t" + docidMapperFactory.toString() + "\t"
            + zoieVersionFactory.toString() + "\tAnalyzer: " + _analyzer.toString()
            + "\tSimilarity: " + _similarity.toString()
            + "\tbatchSize (desired max batch size for indexing to RAM): "
            + batchSize
            + "\tbatchDelay (max time to wait before flushing to disk): "
            + batchDelay + "\trealtime mode: " + rtIndexing);

    _lsnrList = new ConcurrentLinkedQueue<IndexingEventListener<V>>();

    super.setBatchSize(Math.max(1, batchSize)); // realtime memory batch size
    _diskLoader = new DiskLuceneIndexDataLoader<R, V>(_analyzer, _similarity,
        _searchIdxMgr);
    _diskLoader.setOptimizeScheduler(new DefaultOptimizeScheduler(
        getAdminMBean())); // note that the ZoieSystemAdminMBean zoieAdmin
    // parameter for DefaultOptimizeScheduler is not
    // used.
    batchSize = Math.max(1, batchSize);
    if (_realtimeIndexing)
    {
      _rtdc = new RealtimeIndexDataLoader<R, D, V>(_diskLoader, batchSize, Math
          .max(batchSize, maxBatchSize), batchDelay, _analyzer, _similarity,
          _searchIdxMgr, _interpreter, _lsnrList);
    } else
    {
      _rtdc = new BatchedIndexDataLoader<R, D, V>(_diskLoader, batchSize, Math
          .max(batchSize, maxBatchSize), batchDelay, _searchIdxMgr,
          _interpreter, _lsnrList);
    }
    super.setDataConsumer(_rtdc);
    readercache = readercachefactory.newInstance(_searchIdxMgr);
    log.info("using readerCache: " + readercache);
  }

  public static <D, V extends ZoieVersion> ZoieSystem<IndexReader, D, V> buildDefaultInstance(File idxDir, ZoieIndexableInterpreter<D> interpreter,
      int batchSize, long batchDelay, boolean realtime, ZoieVersionFactory<V> zoieVersionFactory)
  {
    return buildDefaultInstance(idxDir, interpreter, new StandardAnalyzer(Version.LUCENE_CURRENT), new DefaultSimilarity(), batchSize, batchDelay, realtime,
        zoieVersionFactory);
  }

  public static <D, V extends ZoieVersion> ZoieSystem<IndexReader, D, V> buildDefaultInstance(File idxDir, ZoieIndexableInterpreter<D> interpreter,
      Analyzer analyzer, Similarity similarity, int batchSize, long batchDelay, boolean realtime, ZoieVersionFactory<V> zoieVersionFactory)
  {
    return new ZoieSystem<IndexReader, D, V>(idxDir, interpreter, new DefaultIndexReaderDecorator(), analyzer, similarity, batchSize, batchDelay, realtime,
        zoieVersionFactory);
  }

  public void addIndexingEventListener(IndexingEventListener<V> lsnr)
  {
    _lsnrList.add(lsnr);
  }

  public OptimizeScheduler getOptimizeScheduler()
  {
    return _diskLoader.getOptimizeScheduler();
  }

  public void setOptimizeScheduler(OptimizeScheduler scheduler)
  {
    if (scheduler != null)
    {
      _diskLoader.setOptimizeScheduler(scheduler);
    }
  }


  /**
   * return the zoie version given a string.
   */
  /* (non-Javadoc)
   * @see proj.zoie.api.ZoieVersionFactory#getZoieVersion(java.lang.String)
   */
  @Override
  public V getZoieVersion(String str)
  {
    return getVersion();
  }

  /**
   * return the current disk version. This method should be implemented such that we can use
   * this value to do data syncing. So it is in general the disk version.
   * @see proj.zoie.impl.indexing.AsyncDataConsumer#getVersion()
   */
  @Override
  public V getVersion()
  {
    try
    {
      return _dirMgr.getVersion();
    } catch (IOException e)
    {
      log.error(e);
    }
    return null;
  }

  /**
   * @return the String representation of version for JMX purpose
   * @throws IOException
   */
  public String getCurrentDiskVersion() throws IOException
  {
    V diskv = _dirMgr.getVersion();
    return diskv==null?"-1":diskv.encodeToString();
  }

  public Analyzer getAnalyzer()
  {
    return _analyzer;
  }

  public Similarity getSimilarity()
  {
    return _similarity;
  }

  public void start()
  {
    log.info("starting zoie...");
    _rtdc.start();
    super.start();
    readercache.start();
    log.info("zoie started...");
  }

  public void shutdown()
  {
    try
    {
      _shutdownLock.writeLock().lock();
      if (alreadyShutdown)
      {
        log.warn("already shut/shutting down ... ignore new shutdown request");
        return;
      }     
      alreadyShutdown = true;
      readercache.shutdown();
    } finally
    {
      _shutdownLock.writeLock().unlock();
    }
    OptimizeScheduler scheduler = _diskLoader.getOptimizeScheduler();
    if (scheduler != null)
    {
      log.info("shutting down zoie's OptimizeScheduler ...");
      scheduler.shutdown();
    }
    log.info("shutting down zoie...");
    try
    {
      flushEvents(Long.MAX_VALUE);
    } catch (ZoieException e)
    {
      log.error("zoie shutdown encountered ", e);
    }
    _rtdc.shutdown();
    super.stop();
    _searchIdxMgr.close();
    log.info("zoie shutdown successfully.");
  }

  public boolean alreadyShutdown()
  {
    return alreadyShutdown;
  }

  public void refreshDiskReader() throws IOException
  {
    _searchIdxMgr.refreshDiskReader();
    try
    {
      readercache.refreshCache(20000L);
    } catch (ZoieException e)
    {
      log.warn("refreshDiskReader refreshCache timeout in 20000ms");
    }
  }

  /**
   * Flush the memory index into disk.
   * 
   * @throws ZoieException
   */
  public void flushEvents(long timeout) throws ZoieException
  {
    super.flushEvents(timeout);
    _rtdc.flushEvents(timeout);
    readercache.refreshCache(timeout);
  }

  /**
   * Flush events to the memory index.
   * 
   * @throws ZoieException
   */
  public void flushEventsToMemoryIndex(long timeout) throws ZoieException
  {
    super.flushEvents(timeout);
    readercache.refreshCache(timeout);
  }

  public boolean isReadltimeIndexing()
  {
    return _realtimeIndexing;
  }

  /**
   * return a list of ZoieIndexReaders. These readers are reference counted and
   * this method should be used in pair with
   * returnIndexReaders(List<ZoieIndexReader<R>> readers)
   * {@link #returnIndexReaders(List)}. It is typical that we create a
   * MultiReader from these readers. When creating MultiReader, it should be
   * created with the closeSubReaders parameter set to false in order to do
   * reference counting correctly.
   * @see proj.zoie.api.IndexReaderFactory#getIndexReaders()
   */
  public List<ZoieIndexReader<R>> getIndexReaders() throws IOException
  {
    long t0 = System.currentTimeMillis();
    List<ZoieIndexReader<R>> readers = readercache.getIndexReaders();
    t0 = System.currentTimeMillis() - t0;
    if (t0 > SLA)
    {
      log.warn("getIndexReaders returned in " + t0 + "ms more than " + SLA +"ms using" + readercache);
    }
    return readers;
  }

  public int getDiskSegmentCount() throws IOException
  {
    return _searchIdxMgr.getDiskSegmentCount();
  }

  public int getRAMASegmentCount()
  {
    return _searchIdxMgr.getRAMASegmentCount();
  }

  public int getRAMBSegmentCount()
  {
    return _searchIdxMgr.getRAMBSegmentCount();
  }

  /**
   * return the index readers. Since Zoie reuse the index readers, the reference
   * counting is centralized. Same readers should not be returned more than
   * once.
   * 
   * @param readers
   *          The index readers to return. Should be the same as the one
   *          obtained from calling getIndexReaders()
   * 
   * @see proj.zoie.api.IndexReaderFactory#returnIndexReaders(java.util.List)
   */
  public void returnIndexReaders(List<ZoieIndexReader<R>> readers)
  {
    long t0 = System.currentTimeMillis();
    if (readers == null || readers.size()==0) return;
    readercache.returnIndexReaders(readers);
    t0 = System.currentTimeMillis() - t0;
    if (t0 > SLA)
    {
      log.warn("returnIndexReaders returned in "  + t0 + "ms more than " + SLA +"ms using " + readercache);
    }
  }

  public void purgeIndex() throws IOException
  {
    try
    {
      flushEvents(20000L);
    } catch (ZoieException e)
    {
    }
    _searchIdxMgr.purgeIndex();
    try
    {
      readercache.refreshCache(20000L);
    } catch (ZoieException e)
    {
      log.error("refreshCache in purgeIndex", e);
    }
  }

  public int getCurrentMemBatchSize()
  {
    return getCurrentBatchSize();
  }

  public int getCurrentDiskBatchSize()
  {
    return _rtdc.getCurrentBatchSize();
  }

  public void setMaxBatchSize(int maxBatchSize)
  {
    _rtdc.setMaxBatchSize(maxBatchSize);
  }

  public long getMinUID() throws IOException
  {
    long minUID = Long.MAX_VALUE;
    List<ZoieIndexReader<R>> readers = getIndexReaders();
    try
    {
      for (ZoieIndexReader<R> reader : readers)
      {
        long uid = reader.getMinUID();
        minUID = (uid < minUID ? uid : minUID);
      }
      return minUID;
    } finally
    {
      returnIndexReaders(readers);
    }
  }

  public long getMaxUID() throws IOException
  {
    long maxUID = Long.MIN_VALUE;
    List<ZoieIndexReader<R>> readers = getIndexReaders();
    try
    {
      for (ZoieIndexReader<R> reader : readers)
      {
        long uid = reader.getMaxUID();
        maxUID = (uid > maxUID ? uid : maxUID);
      }
      return maxUID;
    } finally
    {
      returnIndexReaders(readers);
    }
  }

  public void exportSnapshot(WritableByteChannel channel) throws IOException
  {
    _diskLoader.exportSnapshot(channel);
  }

  public void importSnapshot(ReadableByteChannel channel) throws IOException
  {
    _diskLoader.importSnapshot(channel);
  }

  public ZoieSystemAdminMBean getAdminMBean()
  {
    return new MyZoieSystemAdmin();
  }

  private class MyZoieSystemAdmin implements ZoieSystemAdminMBean
  {
    public void refreshDiskReader() throws IOException
    {
      ZoieSystem.this.refreshDiskReader();
    }

    public long getBatchDelay()
    {
      return _rtdc.getDelay();
    }

    public int getBatchSize()
    {
      return _rtdc.getBatchSize();
    }

    public String getCurrentDiskVersion() throws IOException
    {
      return ZoieSystem.this.getCurrentDiskVersion();
    }

    public int getDiskIndexSize()
    {
      return ZoieSystem.this._searchIdxMgr.getDiskIndexSize();
    }

    public long getDiskIndexSizeBytes()
    {
      return FileUtil.sizeFile(new File(getIndexDir()));
    }

    /*
     * (non-Javadoc)
     * 
     * @see proj.zoie.mbean.ZoieSystemAdminMBean#getDiskFreeSpaceBytes()
     */
    public long getDiskFreeSpaceBytes()
    {
      File index = new File(getIndexDir());
      if (!index.exists())
        return -1;
      return index.getUsableSpace();
    }

    public String getDiskIndexerStatus()
    {
      return String.valueOf(ZoieSystem.this._searchIdxMgr
          .getDiskIndexerStatus());
    }

    public Date getLastDiskIndexModifiedTime()
    {
      return ZoieSystem.this._dirMgr.getLastIndexModifiedTime();
    }

    public String getIndexDir()
    {
      return ZoieSystem.this._dirMgr.getPath();
    }

    public Date getLastOptimizationTime()
    {
      return new Date(_diskLoader.getLastTimeOptimized());
    }

    public int getMaxBatchSize()
    {
      return _rtdc.getMaxBatchSize();
    }

    public int getDiskIndexSegmentCount() throws IOException
    {
      return ZoieSystem.this.getDiskSegmentCount();
    }

    public int getRAMASegmentCount()
    {
      return ZoieSystem.this.getRAMASegmentCount();
    }

    public int getRAMBSegmentCount()
    {
      return ZoieSystem.this.getRAMBSegmentCount();
    }

    public boolean isRealtime()
    {
      return ZoieSystem.this.isReadltimeIndexing();
    }

    public int getRamAIndexSize()
    {
      return ZoieSystem.this._searchIdxMgr.getRamAIndexSize();
    }

    /**
     * @return the String representation of version for JMX purpose
     * @throws IOException
     */
    public String getRamAVersion()
    {
      V ramav = ZoieSystem.this._searchIdxMgr.getRamAVersion();
      return ramav==null?"-1":ramav.encodeToString();
    }

    public int getRamBIndexSize()
    {
      return ZoieSystem.this._searchIdxMgr.getRamBIndexSize();
    }

    /**
     * @return the String representation of version for JMX purpose
     * @throws IOException
     */
    public String getRamBVersion()
    {
      V rambv = ZoieSystem.this._searchIdxMgr.getRamBVersion();
      return rambv==null?"-1":rambv.encodeToString();
    }

    public void optimize(int numSegs) throws IOException
    {
      _diskLoader.optimize(numSegs);
    }

    public void flushToDiskIndex() throws ZoieException
    {
      log.info("flushing to disk");
      ZoieSystem.this.flushEvents(Long.MAX_VALUE);
      log.info("all events flushed to disk");
    }

    public void flushToMemoryIndex() throws ZoieException
    {
      log.info("flushing to memory");
      ZoieSystem.this.flushEventsToMemoryIndex(Long.MAX_VALUE);
      log.info("all events flushed to memory");
    }

    public void setBatchDelay(long batchDelay)
    {
      _rtdc.setDelay(batchDelay);
    }

    public void setBatchSize(int batchSize)
    {
      _rtdc.setBatchSize(batchSize);
    }

<<<<<<< HEAD
    public void setMaxBatchSize(int maxBatchSize)
    {
      ZoieSystem.this.setMaxBatchSize(maxBatchSize);
    }

    public void purgeIndex() throws IOException
    {
      ZoieSystem.this.purgeIndex();
    }

    public void expungeDeletes() throws IOException
    {
      _diskLoader.expungeDeletes();
    }

    public void setNumLargeSegments(int numLargeSegments)
    {
      ZoieSystem.this._searchIdxMgr.setNumLargeSegments(numLargeSegments);
    }

    public int getNumLargeSegments()
    {
      return ZoieSystem.this._searchIdxMgr.getNumLargeSegments();
    }

    public void setMaxSmallSegments(int maxSmallSegments)
    {
      ZoieSystem.this._searchIdxMgr.setMaxSmallSegments(maxSmallSegments);
    }

    public int getMaxSmallSegments()
    {
      return ZoieSystem.this._searchIdxMgr.getMaxSmallSegments();
    }

    public int getMaxMergeDocs()
    {
      return ZoieSystem.this._searchIdxMgr.getMaxMergeDocs();
    }

    public int getMergeFactor()
    {
      return ZoieSystem.this._searchIdxMgr.getMergeFactor();
    }

    public void setMaxMergeDocs(int maxMergeDocs)
    {
      ZoieSystem.this._searchIdxMgr.setMaxMergeDocs(maxMergeDocs);
    }

    public void setMergeFactor(int mergeFactor)
    {
      ZoieSystem.this._searchIdxMgr.setMergeFactor(mergeFactor);
    }

    public boolean isUseCompoundFile()
    {
      return ZoieSystem.this._searchIdxMgr.isUseCompoundFile();
    }

    public void setUseCompoundFile(boolean useCompoundFile)
    {
      ZoieSystem.this._searchIdxMgr.setUseCompoundFile(useCompoundFile);
    }

    public int getCurrentMemBatchSize()
    {
      return ZoieSystem.this.getCurrentMemBatchSize();
    }

    public int getCurrentDiskBatchSize()
    {
      return ZoieSystem.this.getCurrentDiskBatchSize();
    }

    public long getMinUID() throws IOException
    {
      return ZoieSystem.this.getMinUID();
    }

    public long getMaxUID() throws IOException
    {
      return ZoieSystem.this.getMaxUID();
    }

    @Override
    public long getHealth()
    {
      return ZoieHealth.getHealth();
    }

    @Override
    public void resetHealth()
    {
      ZoieHealth.setOK();
    }

    @Override
    public long getSLA()
    {
      return ZoieSystem.this.SLA;
    }

    @Override
    public void setSLA(long sla)
    {
      ZoieSystem.this.SLA = sla;
    }

    @Override
    public long getFreshness()
    {
      return ZoieSystem.this.readercache.getFreshness();
    }

    @Override
    public void setFreshness(long freshness)
    {
      ZoieSystem.this.readercache.setFreshness(freshness);
    }
  }
=======
	  public void setBatchDelay(long batchDelay) {
	    _rtdc.setDelay(batchDelay);
	  }

	  public void setBatchSize(int batchSize) {
	    _rtdc.setBatchSize(batchSize);
	  }

	  public void setMaxBatchSize(int maxBatchSize) {
	    ZoieSystem.this.setMaxBatchSize(maxBatchSize);
	  }

	  public void purgeIndex() throws IOException{
	    ZoieSystem.this.purgeIndex();
	  }

	  public void expungeDeletes() throws IOException{
	    _diskLoader.expungeDeletes();
	  }

	  public void setNumLargeSegments(int numLargeSegments)
	  {
	    ZoieSystem.this._searchIdxMgr.setNumLargeSegments(numLargeSegments);
	  }

	  public int getNumLargeSegments()
	  {
	    return ZoieSystem.this._searchIdxMgr.getNumLargeSegments();
	  }

	  public void setMaxSmallSegments(int maxSmallSegments)
	  {
	    ZoieSystem.this._searchIdxMgr.setMaxSmallSegments(maxSmallSegments);
	  }

	  public int getMaxSmallSegments()
	  {
	    return ZoieSystem.this._searchIdxMgr.getMaxSmallSegments();
	  }

	  public int getMaxMergeDocs() {
	    return ZoieSystem.this._searchIdxMgr.getMaxMergeDocs();
	  }

	  public int getMergeFactor() {
	    return ZoieSystem.this._searchIdxMgr.getMergeFactor();
	  }

	  public void setMaxMergeDocs(int maxMergeDocs) {
	    ZoieSystem.this._searchIdxMgr.setMaxMergeDocs(maxMergeDocs);
	  }

	  public void setMergeFactor(int mergeFactor) {
	    ZoieSystem.this._searchIdxMgr.setMergeFactor(mergeFactor);
	  }

	  public boolean isUseCompoundFile() {
	    return ZoieSystem.this._searchIdxMgr.isUseCompoundFile();
	  }

	  public void setUseCompoundFile(boolean useCompoundFile) {
	    ZoieSystem.this._searchIdxMgr.setUseCompoundFile(useCompoundFile);
	  }

	  public int getCurrentMemBatchSize()
	  {
	    return ZoieSystem.this.getCurrentMemBatchSize(); 
	  }

	  public int getCurrentDiskBatchSize()
	  {
	    return ZoieSystem.this.getCurrentDiskBatchSize(); 
	  }
	  
	  public long getMinUID() throws IOException
	  {
	    return ZoieSystem.this.getMinUID();
	  }

	  public long getMaxUID() throws IOException
	  {
	    return ZoieSystem.this.getMaxUID();
	  }

	  @Override
	  public long getHealth()
	  {
	    return ZoieHealth.getHealth();
	  }

	  @Override
	  public void resetHealth()
	  {
	    ZoieHealth.setOK();
	  }

	  @Override
	  public long getSLA()
	  {
	    return ZoieSystem.this.SLA;
	  }

	  @Override
	  public void setSLA(long sla)
	  {
	    ZoieSystem.this.SLA = sla;
	  }

	  @Override
	  public long getFreshness()
	  {
	    return ZoieSystem.this.readercache.getFreshness();
	  }

	  @Override
	  public void setFreshness(long freshness)
	  {
	    ZoieSystem.this.readercache.setFreshness(freshness);
	  }

    @Override
    public String search(String field, String query)
    {
      return SearchUtil.search(ZoieSystem.this, field, query);
    }

    @Override
    public String getDocument(long UID)
    {
      return SearchUtil.getDocument(ZoieSystem.this, UID);
    }
	}
>>>>>>> a5f75375

  @Override
  public StandardMBean getStandardMBean(String name)
  {
    if (name.equals(ZOIEADMIN))
    {
      try
      {
        return new StandardMBean(this.getAdminMBean(), ZoieSystemAdminMBean.class);
      } catch (NotCompliantMBeanException e)
      {
        log.info(e);
        return null;
      }
    }
    if (name.equals(ZOIESTATUS))
    {
      try
      {
        return new StandardMBean(new ZoieIndexingStatusAdmin(this), ZoieIndexingStatusAdminMBean.class);
      } catch (NotCompliantMBeanException e)
      {
        log.info(e);
        return null;
      }
    }
    return null;
  }

  public static String ZOIEADMIN = "zoie-admin";
  public static String ZOIESTATUS = "zoie-status";
  @Override
  public String[] getStandardMBeanNames()
  {
    return new String[]{ZOIEADMIN, ZOIESTATUS};
  }

  public void syncWthVersion(long timeInMillis, V version) throws ZoieException
  {
    super.syncWthVersion(timeInMillis, version);
    readercache.refreshCache(timeInMillis);
  }
}<|MERGE_RESOLUTION|>--- conflicted
+++ resolved
@@ -892,7 +892,6 @@
       _rtdc.setBatchSize(batchSize);
     }
 
-<<<<<<< HEAD
     public void setMaxBatchSize(int maxBatchSize)
     {
       ZoieSystem.this.setMaxBatchSize(maxBatchSize);
@@ -1013,127 +1012,6 @@
     {
       ZoieSystem.this.readercache.setFreshness(freshness);
     }
-  }
-=======
-	  public void setBatchDelay(long batchDelay) {
-	    _rtdc.setDelay(batchDelay);
-	  }
-
-	  public void setBatchSize(int batchSize) {
-	    _rtdc.setBatchSize(batchSize);
-	  }
-
-	  public void setMaxBatchSize(int maxBatchSize) {
-	    ZoieSystem.this.setMaxBatchSize(maxBatchSize);
-	  }
-
-	  public void purgeIndex() throws IOException{
-	    ZoieSystem.this.purgeIndex();
-	  }
-
-	  public void expungeDeletes() throws IOException{
-	    _diskLoader.expungeDeletes();
-	  }
-
-	  public void setNumLargeSegments(int numLargeSegments)
-	  {
-	    ZoieSystem.this._searchIdxMgr.setNumLargeSegments(numLargeSegments);
-	  }
-
-	  public int getNumLargeSegments()
-	  {
-	    return ZoieSystem.this._searchIdxMgr.getNumLargeSegments();
-	  }
-
-	  public void setMaxSmallSegments(int maxSmallSegments)
-	  {
-	    ZoieSystem.this._searchIdxMgr.setMaxSmallSegments(maxSmallSegments);
-	  }
-
-	  public int getMaxSmallSegments()
-	  {
-	    return ZoieSystem.this._searchIdxMgr.getMaxSmallSegments();
-	  }
-
-	  public int getMaxMergeDocs() {
-	    return ZoieSystem.this._searchIdxMgr.getMaxMergeDocs();
-	  }
-
-	  public int getMergeFactor() {
-	    return ZoieSystem.this._searchIdxMgr.getMergeFactor();
-	  }
-
-	  public void setMaxMergeDocs(int maxMergeDocs) {
-	    ZoieSystem.this._searchIdxMgr.setMaxMergeDocs(maxMergeDocs);
-	  }
-
-	  public void setMergeFactor(int mergeFactor) {
-	    ZoieSystem.this._searchIdxMgr.setMergeFactor(mergeFactor);
-	  }
-
-	  public boolean isUseCompoundFile() {
-	    return ZoieSystem.this._searchIdxMgr.isUseCompoundFile();
-	  }
-
-	  public void setUseCompoundFile(boolean useCompoundFile) {
-	    ZoieSystem.this._searchIdxMgr.setUseCompoundFile(useCompoundFile);
-	  }
-
-	  public int getCurrentMemBatchSize()
-	  {
-	    return ZoieSystem.this.getCurrentMemBatchSize(); 
-	  }
-
-	  public int getCurrentDiskBatchSize()
-	  {
-	    return ZoieSystem.this.getCurrentDiskBatchSize(); 
-	  }
-	  
-	  public long getMinUID() throws IOException
-	  {
-	    return ZoieSystem.this.getMinUID();
-	  }
-
-	  public long getMaxUID() throws IOException
-	  {
-	    return ZoieSystem.this.getMaxUID();
-	  }
-
-	  @Override
-	  public long getHealth()
-	  {
-	    return ZoieHealth.getHealth();
-	  }
-
-	  @Override
-	  public void resetHealth()
-	  {
-	    ZoieHealth.setOK();
-	  }
-
-	  @Override
-	  public long getSLA()
-	  {
-	    return ZoieSystem.this.SLA;
-	  }
-
-	  @Override
-	  public void setSLA(long sla)
-	  {
-	    ZoieSystem.this.SLA = sla;
-	  }
-
-	  @Override
-	  public long getFreshness()
-	  {
-	    return ZoieSystem.this.readercache.getFreshness();
-	  }
-
-	  @Override
-	  public void setFreshness(long freshness)
-	  {
-	    ZoieSystem.this.readercache.setFreshness(freshness);
-	  }
 
     @Override
     public String search(String field, String query)
@@ -1147,7 +1025,6 @@
       return SearchUtil.getDocument(ZoieSystem.this, UID);
     }
 	}
->>>>>>> a5f75375
 
   @Override
   public StandardMBean getStandardMBean(String name)

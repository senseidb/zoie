package proj.zoie.impl.indexing;

/**
 * Licensed to the Apache Software Foundation (ASF) under one or more
 * contributor license agreements.  See the NOTICE file distributed with
 * this work for additional information regarding copyright ownership.
 * The ASF licenses this file to You under the Apache License, Version 2.0
 * (the "License"); you may not use this file except in compliance with
 * the License.  You may obtain a copy of the License at
 *
 *     http://www.apache.org/licenses/LICENSE-2.0
 *
 * Unless required by applicable law or agreed to in writing, software
 * distributed under the License is distributed on an "AS IS" BASIS,
 * WITHOUT WARRANTIES OR CONDITIONS OF ANY KIND, either express or implied.
 * See the License for the specific language governing permissions and
 * limitations under the License.
 */
import java.io.File;
import java.io.IOException;
import java.nio.channels.ReadableByteChannel;
import java.nio.channels.WritableByteChannel;
import java.util.Date;
import java.util.List;
import java.util.Queue;
import java.util.concurrent.ConcurrentLinkedQueue;
import java.util.concurrent.locks.ReentrantReadWriteLock;

import javax.management.NotCompliantMBeanException;
import javax.management.StandardMBean;

import org.apache.log4j.Logger;
import org.apache.lucene.analysis.Analyzer;
import org.apache.lucene.analysis.standard.StandardAnalyzer;
import org.apache.lucene.index.IndexReader;
import org.apache.lucene.search.DefaultSimilarity;
import org.apache.lucene.search.Similarity;
import org.apache.lucene.util.Version;

import proj.zoie.api.ZoieVersion;
import proj.zoie.api.ZoieVersionFactory;

import proj.zoie.api.DefaultDirectoryManager;
import proj.zoie.api.DirectoryManager;
import proj.zoie.api.DocIDMapperFactory;
import proj.zoie.api.Zoie;
import proj.zoie.api.ZoieException;
import proj.zoie.api.ZoieHealth;
import proj.zoie.api.ZoieIndexReader;
import proj.zoie.api.impl.DefaultDocIDMapperFactory;
import proj.zoie.api.impl.util.FileUtil;
import proj.zoie.api.indexing.DefaultOptimizeScheduler;
import proj.zoie.api.indexing.IndexReaderDecorator;
import proj.zoie.api.indexing.IndexingEventListener;
import proj.zoie.api.indexing.OptimizeScheduler;
import proj.zoie.api.indexing.ZoieIndexableInterpreter;
import proj.zoie.impl.indexing.AbstractReaderCache.ReaderCacheFactory;
import proj.zoie.impl.indexing.internal.BatchedIndexDataLoader;
import proj.zoie.impl.indexing.internal.DiskLuceneIndexDataLoader;
import proj.zoie.impl.indexing.internal.RealtimeIndexDataLoader;
import proj.zoie.impl.indexing.internal.SearchIndexManager;
import proj.zoie.mbean.ZoieIndexingStatusAdmin;
import proj.zoie.mbean.ZoieIndexingStatusAdminMBean;
import proj.zoie.mbean.ZoieSystemAdminMBean;

/**
 * Zoie system, main class.
 */

public class ZoieSystem<R extends IndexReader, D, V extends ZoieVersion>
extends AsyncDataConsumer<D, V> implements Zoie<R, D, V>
{

  private static final Logger log = Logger.getLogger(ZoieSystem.class);

  private final DirectoryManager<V> _dirMgr;
  private final boolean _realtimeIndexing;
  private final SearchIndexManager<R, V> _searchIdxMgr;
  private final ZoieIndexableInterpreter<D> _interpreter;
  private final Analyzer _analyzer;
  private final Similarity _similarity;

  private final Queue<IndexingEventListener<V>> _lsnrList;
  private final BatchedIndexDataLoader<R, D, V> _rtdc;
  private final DiskLuceneIndexDataLoader<R, V> _diskLoader;
  private volatile boolean alreadyShutdown = false;
  private final ReentrantReadWriteLock _shutdownLock = new ReentrantReadWriteLock();
  private volatile long SLA = 3; // getIndexReaders should return in 4ms or a warning is logged
  private final AbstractReaderCache<R> readercache;

  /**
   * Creates a new ZoieSystem.
   * 
   * @param idxDir
   *          index directory, mandatory.
   * @param interpreter
   *          data interpreter, mandatory.
   * @param indexReaderDecorator
   *          index reader decorator,optional. If not specified,
   *          {@link proj.zoie.impl.indexing.DefaultIndexReaderDecorator} is
   *          used.
   * @param analyzer
   *          Default analyzer, optional. If not specified,
   *          {@link org.apache.lucene.analysis.StandardAnalyzer} is used.
   * @param similarity
   *          Default similarity, optional. If not specified,
   *          {@link org.apache.lucene.search.DefaultSimilarity} is used.
   * @param batchSize
   *          Number of indexing events to hold before flushing to disk.
   * @param batchDelay
   *          How long to wait before flushing to disk.
   * @param rtIndexing
   *          Ensure real-time.
   */
  public ZoieSystem(File idxDir, ZoieIndexableInterpreter<D> interpreter,
      IndexReaderDecorator<R> indexReaderDecorator, Analyzer analyzer,
      Similarity similarity, int batchSize, long batchDelay,
      boolean rtIndexing, ZoieVersionFactory<V> zoieVersionFactory)
  {
    this(new DefaultDirectoryManager<V>(idxDir, zoieVersionFactory),
        interpreter, indexReaderDecorator, analyzer, similarity, batchSize,
        batchDelay, rtIndexing, zoieVersionFactory);
  }

  /**
   * Creates a new ZoieSystem.
   * 
   * @param dirMgr
   *          Directory manager, mandatory.
   * @param interpreter
   *          data interpreter, mandatory.
   * @param indexReaderDecorator
   *          index reader decorator,optional. If not specified,
   *          {@link proj.zoie.impl.indexing.DefaultIndexReaderDecorator} is
   *          used.
   * @param zoieConfig
   *          configuration object
   */
  public ZoieSystem(DirectoryManager<V> dirMgr,
      ZoieIndexableInterpreter<D> interpreter,
      IndexReaderDecorator<R> indexReaderDecorator, ZoieConfig<V> zoieConfig)
  {
    this(dirMgr, interpreter, indexReaderDecorator, zoieConfig
        .getDocidMapperFactory(), zoieConfig.getAnalyzer(), zoieConfig
        .getSimilarity(), zoieConfig.getBatchSize(),
        zoieConfig.getBatchDelay(), zoieConfig.isRtIndexing(), zoieConfig
        .getMaxBatchSize(), zoieConfig.getZoieVersionFactory(), zoieConfig.getReadercachefactory());
    readercache.setFreshness(zoieConfig.getFreshness());
  }

  /**
   * Creates a new ZoieSystem.
   * 
   * @param idxDir
   *          index directory, mandatory.
   * @param interpreter
   *          data interpreter, mandatory.
   * @param indexReaderDecorator
   *          index reader decorator,optional. If not specified,
   *          {@link proj.zoie.impl.indexing.DefaultIndexReaderDecorator} is
   *          used.
   * @param zoieConfig
   *          configuration object
   */
  public ZoieSystem(File idxDir, ZoieIndexableInterpreter<D> interpreter,
      IndexReaderDecorator<R> indexReaderDecorator, ZoieConfig<V> zoieConfig)
  {
    this(new DefaultDirectoryManager<V>(idxDir, zoieConfig
        .getZoieVersionFactory()), interpreter, indexReaderDecorator,
        zoieConfig.getDocidMapperFactory(), zoieConfig.getAnalyzer(),
        zoieConfig.getSimilarity(), zoieConfig.getBatchSize(), zoieConfig
        .getBatchDelay(), zoieConfig.isRtIndexing(), zoieConfig
        .getMaxBatchSize(), zoieConfig.getZoieVersionFactory(), zoieConfig.getReadercachefactory());
    readercache.setFreshness(zoieConfig.getFreshness());
  }

  /**
   * Creates a new ZoieSystem.
   * 
   * @param dirMgr
   *          Directory manager, mandatory.
   * @param interpreter
   *          data interpreter, mandatory.
   * @param indexReaderDecorator
   *          index reader decorator,optional. If not specified,
   *          {@link proj.zoie.impl.indexing.DefaultIndexReaderDecorator} is
   *          used.
   * @param analyzer
   *          Default analyzer, optional. If not specified,
   *          {@link org.apache.lucene.analysis.StandardAnalyzer} is used.
   * @param similarity
   *          Default similarity, optional. If not specified,
   *          {@link org.apache.lucene.search.DefaultSimilarity} is used.
   * @param batchSize
   *          Number of indexing events to hold before flushing to disk.
   * @param batchDelay
   *          How long to wait before flushing to disk.
   * @param rtIndexing
   *          Ensure real-time.
   */
  public ZoieSystem(DirectoryManager<V> dirMgr,
      ZoieIndexableInterpreter<D> interpreter,
      IndexReaderDecorator<R> indexReaderDecorator, Analyzer analyzer,
      Similarity similarity, int batchSize, long batchDelay,
      boolean rtIndexing, ZoieVersionFactory<V> zoieVersionFactory)
  {
    this(dirMgr, interpreter, indexReaderDecorator,
        new DefaultDocIDMapperFactory(), analyzer, similarity, batchSize,
        batchDelay, rtIndexing, zoieVersionFactory);
    // this(dirMgr, interpreter, indexReaderDecorator, analyzer, similarity,
    // batchSize, batchDelay, rtIndexing);
  }

  /**
   * Creates a new ZoieSystem.
   * 
   * @param dirMgr
   *          Directory manager, mandatory.
   * @param interpreter
   *          data interpreter, mandatory.
   * @param indexReaderDecorator
   *          index reader decorator,optional. If not specified,
   *          {@link proj.zoie.impl.indexing.DefaultIndexReaderDecorator} is
   *          used.
   * @param docIdMapperFactory
   *          custom docid mapper factory
   * @param analyzer
   *          Default analyzer, optional. If not specified,
   *          {@link org.apache.lucene.analysis.StandardAnalyzer} is used.
   * @param similarity
   *          Default similarity, optional. If not specified,
   *          {@link org.apache.lucene.search.DefaultSimilarity} is used.
   * @param batchSize
   *          desired number of indexing events to hold in buffer before
   *          indexing. If we already have this many, we hold back the data
   *          provider.
   * @param batchDelay
   *          How long to wait before flushing to disk.
   * @param rtIndexing
   *          Ensure real-time.
   */
  public ZoieSystem(DirectoryManager<V> dirMgr,
      ZoieIndexableInterpreter<D> interpreter,
      IndexReaderDecorator<R> indexReaderDecorator,
      DocIDMapperFactory docidMapperFactory, Analyzer analyzer,
      Similarity similarity, int batchSize, long batchDelay,
      boolean rtIndexing, ZoieVersionFactory<V> zoieVersionFactory)
  {
    this(dirMgr, interpreter, indexReaderDecorator, docidMapperFactory,
        analyzer, similarity, batchSize, batchDelay, rtIndexing,
        ZoieConfig.DEFAULT_MAX_BATCH_SIZE, zoieVersionFactory);
  }

  /**
   * Creates a new ZoieSystem.
   * 
   * @param idxDir
   *          index directory, mandatory.
   * @param interpreter
   *          data interpreter, mandatory.
   * @param indexReaderDecorator
   *          index reader decorator,optional. If not specified,
   *          {@link proj.zoie.impl.indexing.DefaultIndexReaderDecorator} is
   *          used.
   * @param docIdMapperFactory
   *          custom docid mapper factory
   * @param analyzer
   *          Default analyzer, optional. If not specified,
   *          {@link org.apache.lucene.analysis.StandardAnalyzer} is used.
   * @param similarity
   *          Default similarity, optional. If not specified,
   *          {@link org.apache.lucene.search.DefaultSimilarity} is used.
   * @param batchSize
   *          Number of indexing events to hold before flushing to disk.
   * @param batchDelay
   *          How long to wait before flushing to disk.
   * @param rtIndexing
   *          Ensure real-time.
   */
  public ZoieSystem(File idxDir, ZoieIndexableInterpreter<D> interpreter,
      IndexReaderDecorator<R> indexReaderDecorator,
      DocIDMapperFactory docIdMapperFactory, Analyzer analyzer,
      Similarity similarity, int batchSize, long batchDelay,
      boolean rtIndexing, ZoieVersionFactory<V> zoieVersionFactory)
  {
    this(new DefaultDirectoryManager<V>(idxDir, zoieVersionFactory),
        interpreter, indexReaderDecorator, docIdMapperFactory, analyzer,
        similarity, batchSize, batchDelay, rtIndexing, zoieVersionFactory);
  }

  /**
   * Creates a new ZoieSystem.
   * 
   * @param dirMgr
   *          Directory manager, mandatory.
   * @param interpreter
   *          data interpreter, mandatory.
   * @param indexReaderDecorator
   *          index reader decorator,optional. If not specified,
   *          {@link proj.zoie.impl.indexing.DefaultIndexReaderDecorator} is
   *          used.
   * @param docIdMapperFactory
   *          custom docid mapper factory
   * @param analyzer
   *          Default analyzer, optional. If not specified,
   *          {@link org.apache.lucene.analysis.StandardAnalyzer} is used.
   * @param similarity
   *          Default similarity, optional. If not specified,
   *          {@link org.apache.lucene.search.DefaultSimilarity} is used.
   * @param batchSize
   *          desired number of indexing events to hold in buffer before
   *          indexing. If we already have this many, we hold back the data
   *          provider.
   * @param batchDelay
   *          How long to wait before flushing to disk.
   * @param rtIndexing
   *          Ensure real-time.
   * @param maxBatchSize
   *          maximum batch size
   */
  public ZoieSystem(DirectoryManager<V> dirMgr,
      ZoieIndexableInterpreter<D> interpreter,
      IndexReaderDecorator<R> indexReaderDecorator,
      DocIDMapperFactory docidMapperFactory, Analyzer analyzer,
      Similarity similarity, int batchSize, long batchDelay,
      boolean rtIndexing, int maxBatchSize,
      ZoieVersionFactory<V> zoieVersionFactory)
  {
    this(dirMgr, interpreter, indexReaderDecorator, docidMapperFactory, analyzer, similarity, batchSize, batchDelay, rtIndexing, maxBatchSize, zoieVersionFactory, DefaultReaderCache.FACTORY);
  }
  /**
   * Creates a new ZoieSystem.
   * 
   * @param dirMgr
   *          Directory manager, mandatory.
   * @param interpreter
   *          data interpreter, mandatory.
   * @param indexReaderDecorator
   *          index reader decorator,optional. If not specified,
   *          {@link proj.zoie.impl.indexing.DefaultIndexReaderDecorator} is
   *          used.
   * @param docIdMapperFactory
   *          custom docid mapper factory
   * @param analyzer
   *          Default analyzer, optional. If not specified,
   *          {@link org.apache.lucene.analysis.StandardAnalyzer} is used.
   * @param similarity
   *          Default similarity, optional. If not specified,
   *          {@link org.apache.lucene.search.DefaultSimilarity} is used.
   * @param batchSize
   *          desired number of indexing events to hold in buffer before
   *          indexing. If we already have this many, we hold back the data
   *          provider.
   * @param batchDelay
   *          How long to wait before flushing to disk.
   * @param rtIndexing
   *          Ensure real-time.
   * @param maxBatchSize
   *          maximum batch size
   * @param ReaderCacheFactory
   */
  public ZoieSystem(DirectoryManager<V> dirMgr,
      ZoieIndexableInterpreter<D> interpreter,
      IndexReaderDecorator<R> indexReaderDecorator,
      DocIDMapperFactory docidMapperFactory, Analyzer analyzer,
      Similarity similarity, int batchSize, long batchDelay,
      boolean rtIndexing, int maxBatchSize,
      ZoieVersionFactory<V> zoieVersionFactory, ReaderCacheFactory readercachefactory)
  {
    if (dirMgr == null)
      throw new IllegalArgumentException("null directory manager.");
    _dirMgr = dirMgr;

    if (interpreter == null)
      throw new IllegalArgumentException("null interpreter.");

    docidMapperFactory = docidMapperFactory == null ? new DefaultDocIDMapperFactory()
    : docidMapperFactory;
    _searchIdxMgr = new SearchIndexManager<R, V>(_dirMgr, indexReaderDecorator,
        docidMapperFactory, zoieVersionFactory);
    _realtimeIndexing = rtIndexing;
    _interpreter = interpreter;

    _analyzer = analyzer == null ? new StandardAnalyzer(Version.LUCENE_CURRENT)
    : analyzer;
    _similarity = similarity == null ? new DefaultSimilarity() : similarity;
    log.info("creating Zoie instance --> "
        + _dirMgr.toString()
        + "\t"
        + _interpreter.toString()
        + "\t"
        + (indexReaderDecorator != null ? indexReaderDecorator.toString()
            : "null") + "\t" + docidMapperFactory.toString() + "\t"
            + zoieVersionFactory.toString() + "\tAnalyzer: " + _analyzer.toString()
            + "\tSimilarity: " + _similarity.toString()
            + "\tbatchSize (desired max batch size for indexing to RAM): "
            + batchSize
            + "\tbatchDelay (max time to wait before flushing to disk): "
            + batchDelay + "\trealtime mode: " + rtIndexing);

    _lsnrList = new ConcurrentLinkedQueue<IndexingEventListener<V>>();

    super.setBatchSize(Math.max(1, batchSize)); // realtime memory batch size
    _diskLoader = new DiskLuceneIndexDataLoader<R, V>(_analyzer, _similarity,
        _searchIdxMgr);
    _diskLoader.setOptimizeScheduler(new DefaultOptimizeScheduler(
        getAdminMBean())); // note that the ZoieSystemAdminMBean zoieAdmin
    // parameter for DefaultOptimizeScheduler is not
    // used.
    batchSize = Math.max(1, batchSize);
    if (_realtimeIndexing)
    {
      _rtdc = new RealtimeIndexDataLoader<R, D, V>(_diskLoader, batchSize, Math
          .max(batchSize, maxBatchSize), batchDelay, _analyzer, _similarity,
          _searchIdxMgr, _interpreter, _lsnrList);
    } else
    {
      _rtdc = new BatchedIndexDataLoader<R, D, V>(_diskLoader, batchSize, Math
          .max(batchSize, maxBatchSize), batchDelay, _searchIdxMgr,
          _interpreter, _lsnrList);
    }
    super.setDataConsumer(_rtdc);
    super.setBatchSize(100); // realtime batch size
    readercache = readercachefactory.newInstance(_searchIdxMgr);
  }

  public static <D, V extends ZoieVersion> ZoieSystem<IndexReader, D, V> buildDefaultInstance(
      File idxDir, ZoieIndexableInterpreter<D> interpreter, int batchSize,
      long batchDelay, boolean realtime,
      ZoieVersionFactory<V> zoieVersionFactory)
      {
    return buildDefaultInstance(idxDir, interpreter, new StandardAnalyzer(
        Version.LUCENE_CURRENT), new DefaultSimilarity(), batchSize,
        batchDelay, realtime, zoieVersionFactory);
      }

  public static <D, V extends ZoieVersion> ZoieSystem<IndexReader, D, V> buildDefaultInstance(
      File idxDir, ZoieIndexableInterpreter<D> interpreter, Analyzer analyzer,
      Similarity similarity, int batchSize, long batchDelay, boolean realtime,
      ZoieVersionFactory<V> zoieVersionFactory)
      {
    return new ZoieSystem<IndexReader, D, V>(idxDir, interpreter,
        new DefaultIndexReaderDecorator(), analyzer, similarity, batchSize,
        batchDelay, realtime, zoieVersionFactory);
      }

  public void addIndexingEventListener(IndexingEventListener<V> lsnr)
  {
    _lsnrList.add(lsnr);
  }

  public OptimizeScheduler getOptimizeScheduler()
  {
    return _diskLoader.getOptimizeScheduler();
  }

  public void setOptimizeScheduler(OptimizeScheduler scheduler)
  {
    if (scheduler != null)
    {
      _diskLoader.setOptimizeScheduler(scheduler);
    }
  }


  /**
   * return the zoie version given a string.
   */
  /* (non-Javadoc)
   * @see proj.zoie.api.ZoieVersionFactory#getZoieVersion(java.lang.String)
   */
  @Override
  public V getZoieVersion(String str)
  {
    return getVersion();
  }

  /**
   * return the current disk version. This method should be implemented such that we can use
   * this value to do data syncing. So it is in general the disk version.
   * @see proj.zoie.impl.indexing.AsyncDataConsumer#getVersion()
   */
  @Override
  public V getVersion()
  {
    try
    {
      return _dirMgr.getVersion();
    } catch (IOException e)
    {
      log.error(e);
    }
    return null;
  }

  /**
   * @return the String representation of version for JMX purpose
   * @throws IOException
   */
  public String getCurrentDiskVersion() throws IOException
  {
    V diskv = _dirMgr.getVersion();
    return diskv==null?"-1":diskv.encodeToString();
  }

  public Analyzer getAnalyzer()
  {
    return _analyzer;
  }

  public Similarity getSimilarity()
  {
    return _similarity;
  }

  public void start()
  {
    log.info("starting zoie...");
    _rtdc.start();
    super.start();
    readercache.start();
    log.info("zoie started...");
  }

  public void shutdown()
  {
    try
    {
      _shutdownLock.writeLock().lock();
      if (alreadyShutdown)
      {
        log.warn("already shut/shutting down ... ignore new shutdown request");
        return;
      }     
      alreadyShutdown = true;
      readercache.shutdown();
    } finally
    {
      _shutdownLock.writeLock().unlock();
    }
    log.info("shutting down zoie...");
    try
    {
      flushEvents(Long.MAX_VALUE);
    } catch (ZoieException e)
    {
      log.error("zoie shutdown encountered ", e);
    }
    _rtdc.shutdown();
    super.stop();
    _searchIdxMgr.close();
    log.info("zoie shutdown successfully.");
  }

  public boolean alreadyShutdown()
  {
    return alreadyShutdown;
  }

  public void refreshDiskReader() throws IOException
  {
    _searchIdxMgr.refreshDiskReader();
    try
    {
      readercache.refreshCache(20000L);
    } catch (ZoieException e)
    {
      log.warn("refreshDiskReader refreshCache timeout in 20000ms");
    }
<<<<<<< HEAD
  }

  /**
   * Flush the memory index into disk.
   * 
   * @throws ZoieException
   */
  public void flushEvents(long timeout) throws ZoieException
  {
    super.flushEvents(timeout);
    _rtdc.flushEvents(timeout);
    readercache.refreshCache(timeout);
  }

  /**
   * Flush events to the memory index.
   * 
   * @throws ZoieException
   */
  public void flushEventsToMemoryIndex(long timeout) throws ZoieException
  {
    super.flushEvents(timeout);
    readercache.refreshCache(timeout);
  }

  public boolean isReadltimeIndexing()
  {
    return _realtimeIndexing;
  }

  /**
   * return a list of ZoieIndexReaders. These readers are reference counted and
   * this method should be used in pair with
   * returnIndexReaders(List<ZoieIndexReader<R>> readers)
   * {@link #returnIndexReaders(List)}. It is typical that we create a
   * MultiReader from these readers. When creating MultiReader, it should be
   * created with the closeSubReaders parameter set to false in order to do
   * reference counting correctly.
   * @see proj.zoie.api.IndexReaderFactory#getIndexReaders()
   */
  public List<ZoieIndexReader<R>> getIndexReaders() throws IOException
  {
    long t0 = System.currentTimeMillis();
    List<ZoieIndexReader<R>> readers = readercache.getIndexReaders();
    t0 = System.currentTimeMillis() - t0;
    if (t0 > SLA)
    {
      log.warn("getIndexReaders returned in " + t0 + "ms more than " + SLA +"ms");
    }
    return readers;
  }

  public int getDiskSegmentCount() throws IOException
  {
    return _searchIdxMgr.getDiskSegmentCount();
  }

=======
	}
	/**
	 * Flush the memory index into disk.
	 * @throws ZoieException 
	 */
	public void flushEvents(long timeout) throws ZoieException
	{
	  super.flushEvents(timeout);
	  _rtdc.flushEvents(timeout);
	  readercache.refreshCache(timeout);
	}
	
    /**
     * Flush events to the memory index.
     * @throws ZoieException 
     */
    public void flushEventsToMemoryIndex(long timeout) throws ZoieException
    {
      super.flushEvents(timeout);
      readercache.refreshCache(timeout);
    }
    
	public boolean isReadltimeIndexing()
	{
		return _realtimeIndexing;
	}
	
	/**
   * return a list of ZoieIndexReaders. These readers are reference counted and this method
   * should be used in pair with returnIndexReaders(List<ZoieIndexReader<R>> readers) {@link #returnIndexReaders(List)}.
   * It is typical that we create a MultiReader from these readers. When creating MultiReader, it should be created with
   * the closeSubReaders parameter set to false in order to do reference counting correctly.
	 * @see proj.zoie.api.IndexReaderFactory#getIndexReaders()
	 * @see proj.zoie.impl.indexing.ZoieSystem#returnIndexReaders(List)
	 */
	public List<ZoieIndexReader<R>> getIndexReaders() throws IOException
	{
	  long t0 = System.currentTimeMillis();
	  List<ZoieIndexReader<R>> readers = readercache.getIndexReaders();
	  t0 = System.currentTimeMillis() - t0;
	  if (t0 > SLA)
	  {
	    log.warn("getIndexReaders returned in " + t0 + "ms more than " + SLA +"ms using" + readercache);
	  }
	  return readers;
	}
	
	public int getDiskSegmentCount() throws IOException{
	  return _searchIdxMgr.getDiskSegmentCount();
	}
>>>>>>> 92463ee4
  public int getRAMASegmentCount()
  {
    return _searchIdxMgr.getRAMASegmentCount();
  }

  public int getRAMBSegmentCount()
  {
    return _searchIdxMgr.getRAMBSegmentCount();
  }

  /**
   * return the index readers. Since Zoie reuse the index readers, the reference
   * counting is centralized. Same readers should not be returned more than
   * once.
   * 
   * @param readers
   *          The index readers to return. Should be the same as the one
   *          obtained from calling getIndexReaders()
   * 
   * @see proj.zoie.api.IndexReaderFactory#returnIndexReaders(java.util.List)
   */
  public void returnIndexReaders(List<ZoieIndexReader<R>> readers)
  {
    long t0 = System.currentTimeMillis();
    if (readers == null || readers.size()==0) return;
    readercache.returnIndexReaders(readers);
    t0 = System.currentTimeMillis() - t0;
    if (t0 > SLA)
    {
      log.warn("returnIndexReaders returned in "  + t0 + "ms more than " + SLA +"ms using " + readercache);
    }
  }

  public void purgeIndex() throws IOException
  {
    try
    {
      flushEvents(20000L);
    } catch (ZoieException e)
    {
    }
    _searchIdxMgr.purgeIndex();
    try
    {
      readercache.refreshCache(20000L);
    } catch (ZoieException e)
    {
      log.error("refreshCache in purgeIndex", e);
    }
  }

  public int getCurrentMemBatchSize()
  {
    return getCurrentBatchSize();
  }

  public int getCurrentDiskBatchSize()
  {
    return _rtdc.getCurrentBatchSize();
  }

  public void setMaxBatchSize(int maxBatchSize)
  {
    _rtdc.setMaxBatchSize(maxBatchSize);
  }

  public long getMinUID() throws IOException
  {
    long minUID = Long.MAX_VALUE;
    List<ZoieIndexReader<R>> readers = getIndexReaders();
    try
    {
      for (ZoieIndexReader<R> reader : readers)
      {
        long uid = reader.getMinUID();
        minUID = (uid < minUID ? uid : minUID);
      }
      return minUID;
    } finally
    {
      returnIndexReaders(readers);
    }
  }

  public long getMaxUID() throws IOException
  {
    long maxUID = Long.MIN_VALUE;
    List<ZoieIndexReader<R>> readers = getIndexReaders();
    try
    {
      for (ZoieIndexReader<R> reader : readers)
      {
        long uid = reader.getMaxUID();
        maxUID = (uid > maxUID ? uid : maxUID);
      }
      return maxUID;
    } finally
    {
      returnIndexReaders(readers);
    }
  }

  public void exportSnapshot(WritableByteChannel channel) throws IOException
  {
    _diskLoader.exportSnapshot(channel);
  }

  public void importSnapshot(ReadableByteChannel channel) throws IOException
  {
    _diskLoader.importSnapshot(channel);
  }

  public ZoieSystemAdminMBean getAdminMBean()
  {
    return new MyZoieSystemAdmin();
  }

  private class MyZoieSystemAdmin implements ZoieSystemAdminMBean
  {
    public void refreshDiskReader() throws IOException
    {
      ZoieSystem.this.refreshDiskReader();
    }

    public long getBatchDelay()
    {
      return _rtdc.getDelay();
    }

    public int getBatchSize()
    {
      return _rtdc.getBatchSize();
    }

    public String getCurrentDiskVersion() throws IOException
    {
      return ZoieSystem.this.getCurrentDiskVersion();
    }

    public int getDiskIndexSize()
    {
      return ZoieSystem.this._searchIdxMgr.getDiskIndexSize();
    }

    public long getDiskIndexSizeBytes()
    {
      return FileUtil.sizeFile(new File(getIndexDir()));
    }

    /*
     * (non-Javadoc)
     * 
     * @see proj.zoie.mbean.ZoieSystemAdminMBean#getDiskFreeSpaceBytes()
     */
    public long getDiskFreeSpaceBytes()
    {
      File index = new File(getIndexDir());
      if (!index.exists())
        return -1;
      return index.getUsableSpace();
    }

    public String getDiskIndexerStatus()
    {
      return String.valueOf(ZoieSystem.this._searchIdxMgr
          .getDiskIndexerStatus());
    }

    public Date getLastDiskIndexModifiedTime()
    {
      return ZoieSystem.this._dirMgr.getLastIndexModifiedTime();
    }

    public String getIndexDir()
    {
      return ZoieSystem.this._dirMgr.getPath();
    }

    public Date getLastOptimizationTime()
    {
      return new Date(_diskLoader.getLastTimeOptimized());
    }

    public int getMaxBatchSize()
    {
      return _rtdc.getMaxBatchSize();
    }

    public int getDiskIndexSegmentCount() throws IOException
    {
      return ZoieSystem.this.getDiskSegmentCount();
    }

    public int getRAMASegmentCount()
    {
      return ZoieSystem.this.getRAMASegmentCount();
    }

    public int getRAMBSegmentCount()
    {
      return ZoieSystem.this.getRAMBSegmentCount();
    }

    public boolean isRealtime()
    {
      return ZoieSystem.this.isReadltimeIndexing();
    }

    public int getRamAIndexSize()
    {
      return ZoieSystem.this._searchIdxMgr.getRamAIndexSize();
    }

    /**
     * @return the String representation of version for JMX purpose
     * @throws IOException
     */
    public String getRamAVersion()
    {
      V ramav = ZoieSystem.this._searchIdxMgr.getRamAVersion();
      return ramav==null?"-1":ramav.encodeToString();
    }

    public int getRamBIndexSize()
    {
      return ZoieSystem.this._searchIdxMgr.getRamBIndexSize();
    }

    /**
     * @return the String representation of version for JMX purpose
     * @throws IOException
     */
    public String getRamBVersion()
    {
      V rambv = ZoieSystem.this._searchIdxMgr.getRamBVersion();
      return rambv==null?"-1":rambv.encodeToString();
    }

    public void optimize(int numSegs) throws IOException
    {
      _diskLoader.optimize(numSegs);
    }

    public void flushToDiskIndex() throws ZoieException
    {
      log.info("flushing to disk");
      ZoieSystem.this.flushEvents(Long.MAX_VALUE);
      log.info("all events flushed to disk");
    }

    public void flushToMemoryIndex() throws ZoieException
    {
      log.info("flushing to memory");
      ZoieSystem.this.flushEventsToMemoryIndex(Long.MAX_VALUE);
      log.info("all events flushed to memory");
    }

    public void setBatchDelay(long batchDelay)
    {
      _rtdc.setDelay(batchDelay);
    }

    public void setBatchSize(int batchSize)
    {
      _rtdc.setBatchSize(batchSize);
    }

    public void setMaxBatchSize(int maxBatchSize)
    {
      ZoieSystem.this.setMaxBatchSize(maxBatchSize);
    }

    public void purgeIndex() throws IOException
    {
      ZoieSystem.this.purgeIndex();
    }

    public void expungeDeletes() throws IOException
    {
      _diskLoader.expungeDeletes();
    }

    public void setNumLargeSegments(int numLargeSegments)
    {
      ZoieSystem.this._searchIdxMgr.setNumLargeSegments(numLargeSegments);
    }

    public int getNumLargeSegments()
    {
      return ZoieSystem.this._searchIdxMgr.getNumLargeSegments();
    }

    public void setMaxSmallSegments(int maxSmallSegments)
    {
      ZoieSystem.this._searchIdxMgr.setMaxSmallSegments(maxSmallSegments);
    }

    public int getMaxSmallSegments()
    {
      return ZoieSystem.this._searchIdxMgr.getMaxSmallSegments();
    }

    public int getMaxMergeDocs()
    {
      return ZoieSystem.this._searchIdxMgr.getMaxMergeDocs();
    }

    public int getMergeFactor()
    {
      return ZoieSystem.this._searchIdxMgr.getMergeFactor();
    }

    public void setMaxMergeDocs(int maxMergeDocs)
    {
      ZoieSystem.this._searchIdxMgr.setMaxMergeDocs(maxMergeDocs);
    }

    public void setMergeFactor(int mergeFactor)
    {
      ZoieSystem.this._searchIdxMgr.setMergeFactor(mergeFactor);
    }

    public boolean isUseCompoundFile()
    {
      return ZoieSystem.this._searchIdxMgr.isUseCompoundFile();
    }

    public void setUseCompoundFile(boolean useCompoundFile)
    {
      ZoieSystem.this._searchIdxMgr.setUseCompoundFile(useCompoundFile);
    }

    public int getCurrentMemBatchSize()
    {
      return ZoieSystem.this.getCurrentMemBatchSize();
    }

    public int getCurrentDiskBatchSize()
    {
      return ZoieSystem.this.getCurrentDiskBatchSize();
    }

    public long getMinUID() throws IOException
    {
      return ZoieSystem.this.getMinUID();
    }

    public long getMaxUID() throws IOException
    {
      return ZoieSystem.this.getMaxUID();
    }

    @Override
    public long getHealth()
    {
      return ZoieHealth.getHealth();
    }

    @Override
    public void resetHealth()
    {
      ZoieHealth.setOK();
    }

    @Override
    public long getSLA()
    {
      return ZoieSystem.this.SLA;
    }

    @Override
    public void setSLA(long sla)
    {
      ZoieSystem.this.SLA = sla;
    }

    @Override
    public long getFreshness()
    {
      return ZoieSystem.this.readercache.getFreshness();
    }

    @Override
    public void setFreshness(long freshness)
    {
      ZoieSystem.this.readercache.setFreshness(freshness);
    }
  }

  @Override
  public StandardMBean getStandardMBean(String name)
  {
    if (name.equals(ZOIEADMIN))
    {
      try
      {
        return new StandardMBean(this.getAdminMBean(), ZoieSystemAdminMBean.class);
      } catch (NotCompliantMBeanException e)
      {
        log.info(e);
        return null;
      }
    }
    if (name.equals(ZOIESTATUS))
    {
      try
      {
        return new StandardMBean(new ZoieIndexingStatusAdmin(this), ZoieIndexingStatusAdminMBean.class);
      } catch (NotCompliantMBeanException e)
      {
        log.info(e);
        return null;
      }
    }
    return null;
  }

  public static String ZOIEADMIN = "zoie-admin";
  public static String ZOIESTATUS = "zoie-status";
  @Override
  public String[] getStandardMBeanNames()
  {
    return new String[]{ZOIEADMIN, ZOIESTATUS};
  }

  public void syncWthVersion(long timeInMillis, V version) throws ZoieException
  {
    super.syncWthVersion(timeInMillis, version);
    readercache.refreshCache(timeInMillis);
  }
}<|MERGE_RESOLUTION|>--- conflicted
+++ resolved
@@ -567,7 +567,6 @@
     {
       log.warn("refreshDiskReader refreshCache timeout in 20000ms");
     }
-<<<<<<< HEAD
   }
 
   /**
@@ -615,7 +614,7 @@
     t0 = System.currentTimeMillis() - t0;
     if (t0 > SLA)
     {
-      log.warn("getIndexReaders returned in " + t0 + "ms more than " + SLA +"ms");
+      log.warn("getIndexReaders returned in " + t0 + "ms more than " + SLA +"ms using" + readercache);
     }
     return readers;
   }
@@ -625,58 +624,6 @@
     return _searchIdxMgr.getDiskSegmentCount();
   }
 
-=======
-	}
-	/**
-	 * Flush the memory index into disk.
-	 * @throws ZoieException 
-	 */
-	public void flushEvents(long timeout) throws ZoieException
-	{
-	  super.flushEvents(timeout);
-	  _rtdc.flushEvents(timeout);
-	  readercache.refreshCache(timeout);
-	}
-	
-    /**
-     * Flush events to the memory index.
-     * @throws ZoieException 
-     */
-    public void flushEventsToMemoryIndex(long timeout) throws ZoieException
-    {
-      super.flushEvents(timeout);
-      readercache.refreshCache(timeout);
-    }
-    
-	public boolean isReadltimeIndexing()
-	{
-		return _realtimeIndexing;
-	}
-	
-	/**
-   * return a list of ZoieIndexReaders. These readers are reference counted and this method
-   * should be used in pair with returnIndexReaders(List<ZoieIndexReader<R>> readers) {@link #returnIndexReaders(List)}.
-   * It is typical that we create a MultiReader from these readers. When creating MultiReader, it should be created with
-   * the closeSubReaders parameter set to false in order to do reference counting correctly.
-	 * @see proj.zoie.api.IndexReaderFactory#getIndexReaders()
-	 * @see proj.zoie.impl.indexing.ZoieSystem#returnIndexReaders(List)
-	 */
-	public List<ZoieIndexReader<R>> getIndexReaders() throws IOException
-	{
-	  long t0 = System.currentTimeMillis();
-	  List<ZoieIndexReader<R>> readers = readercache.getIndexReaders();
-	  t0 = System.currentTimeMillis() - t0;
-	  if (t0 > SLA)
-	  {
-	    log.warn("getIndexReaders returned in " + t0 + "ms more than " + SLA +"ms using" + readercache);
-	  }
-	  return readers;
-	}
-	
-	public int getDiskSegmentCount() throws IOException{
-	  return _searchIdxMgr.getDiskSegmentCount();
-	}
->>>>>>> 92463ee4
   public int getRAMASegmentCount()
   {
     return _searchIdxMgr.getRAMASegmentCount();

--- conflicted
+++ resolved
@@ -37,7 +37,6 @@
 import org.apache.lucene.search.Similarity;
 import org.apache.lucene.util.Version;
 
-import proj.zoie.api.DataConsumer;
 import proj.zoie.api.ZoieVersion;
 import proj.zoie.api.ZoieVersionFactory;
 
@@ -65,11 +64,9 @@
 /**
  * Zoie system, main class.
  */
-<<<<<<< HEAD
 
 public class ZoieSystem<R extends IndexReader, D, V extends ZoieVersion>
-    extends AsyncDataConsumer<D, V> implements DataConsumer<D, V>,
-    IndexReaderFactory<ZoieIndexReader<R>>, ZoieVersionFactory<V>
+extends AsyncDataConsumer<D, V> implements Zoie<R, D, V>
 {
 
   private static final Logger log = Logger.getLogger(ZoieSystem.class);
@@ -85,23 +82,6 @@
   private final BatchedIndexDataLoader<R, D, V> _rtdc;
   private final DiskLuceneIndexDataLoader<R, V> _diskLoader;
   private volatile boolean alreadyShutdown = false;
-=======
-public class ZoieSystem<R extends IndexReader,V> extends AsyncDataConsumer<V> implements Zoie<R, V>
-{
-
-	private static final Logger log = Logger.getLogger(ZoieSystem.class);
-	
-	private final DirectoryManager _dirMgr;
-	private final boolean _realtimeIndexing;
-	private final SearchIndexManager<R> _searchIdxMgr;
-	private final ZoieIndexableInterpreter<V> _interpreter;
-	private final Analyzer _analyzer;
-	private final Similarity _similarity;
-	private final Queue<IndexingEventListener> _lsnrList;
-	private final BatchedIndexDataLoader<R, V> _rtdc;
-	private final DiskLuceneIndexDataLoader<R> _diskLoader;
-	private volatile boolean alreadyShutdown = false;
->>>>>>> 90bd1429
   private final ReentrantReadWriteLock _shutdownLock = new ReentrantReadWriteLock();
 
   /**
@@ -160,7 +140,7 @@
         .getDocidMapperFactory(), zoieConfig.getAnalyzer(), zoieConfig
         .getSimilarity(), zoieConfig.getBatchSize(),
         zoieConfig.getBatchDelay(), zoieConfig.isRtIndexing(), zoieConfig
-            .getMaxBatchSize(), zoieConfig.getZoieVersionFactory());
+        .getMaxBatchSize(), zoieConfig.getZoieVersionFactory());
   }
 
   /**
@@ -184,8 +164,8 @@
         .getZoieVersionFactory()), interpreter, indexReaderDecorator,
         zoieConfig.getDocidMapperFactory(), zoieConfig.getAnalyzer(),
         zoieConfig.getSimilarity(), zoieConfig.getBatchSize(), zoieConfig
-            .getBatchDelay(), zoieConfig.isRtIndexing(), zoieConfig
-            .getMaxBatchSize(), zoieConfig.getZoieVersionFactory());
+        .getBatchDelay(), zoieConfig.isRtIndexing(), zoieConfig
+        .getMaxBatchSize(), zoieConfig.getZoieVersionFactory());
   }
 
   /**
@@ -348,14 +328,14 @@
       throw new IllegalArgumentException("null interpreter.");
 
     docidMapperFactory = docidMapperFactory == null ? new DefaultDocIDMapperFactory()
-        : docidMapperFactory;
+    : docidMapperFactory;
     _searchIdxMgr = new SearchIndexManager<R, V>(_dirMgr, indexReaderDecorator,
         docidMapperFactory, zoieVersionFactory);
     _realtimeIndexing = rtIndexing;
     _interpreter = interpreter;
 
     _analyzer = analyzer == null ? new StandardAnalyzer(Version.LUCENE_CURRENT)
-        : analyzer;
+    : analyzer;
     _similarity = similarity == null ? new DefaultSimilarity() : similarity;
     log.info("creating Zoie instance --> "
         + _dirMgr.toString()
@@ -364,12 +344,12 @@
         + "\t"
         + (indexReaderDecorator != null ? indexReaderDecorator.toString()
             : "null") + "\t" + docidMapperFactory.toString() + "\t"
-        + zoieVersionFactory.toString() + "\tAnalyzer: " + _analyzer.toString()
-        + "\tSimilarity: " + _similarity.toString()
-        + "\tbatchSize (desired max batch size for indexing to RAM): "
-        + batchSize
-        + "\tbatchDelay (max time to wait before flushing to disk): "
-        + batchDelay + "\trealtime mode: " + rtIndexing);
+            + zoieVersionFactory.toString() + "\tAnalyzer: " + _analyzer.toString()
+            + "\tSimilarity: " + _similarity.toString()
+            + "\tbatchSize (desired max batch size for indexing to RAM): "
+            + batchSize
+            + "\tbatchDelay (max time to wait before flushing to disk): "
+            + batchDelay + "\trealtime mode: " + rtIndexing);
 
     _lsnrList = new ConcurrentLinkedQueue<IndexingEventListener<V>>();
 
@@ -378,8 +358,8 @@
         _searchIdxMgr);
     _diskLoader.setOptimizeScheduler(new DefaultOptimizeScheduler(
         getAdminMBean())); // note that the ZoieSystemAdminMBean zoieAdmin
-                           // parameter for DefaultOptimizeScheduler is not
-                           // used.
+    // parameter for DefaultOptimizeScheduler is not
+    // used.
     batchSize = Math.max(1, batchSize);
     if (_realtimeIndexing)
     {
@@ -400,21 +380,21 @@
       File idxDir, ZoieIndexableInterpreter<D> interpreter, int batchSize,
       long batchDelay, boolean realtime,
       ZoieVersionFactory<V> zoieVersionFactory)
-  {
+      {
     return buildDefaultInstance(idxDir, interpreter, new StandardAnalyzer(
         Version.LUCENE_CURRENT), new DefaultSimilarity(), batchSize,
         batchDelay, realtime, zoieVersionFactory);
-  }
+      }
 
   public static <D, V extends ZoieVersion> ZoieSystem<IndexReader, D, V> buildDefaultInstance(
       File idxDir, ZoieIndexableInterpreter<D> interpreter, Analyzer analyzer,
       Similarity similarity, int batchSize, long batchDelay, boolean realtime,
       ZoieVersionFactory<V> zoieVersionFactory)
-  {
+      {
     return new ZoieSystem<IndexReader, D, V>(idxDir, interpreter,
         new DefaultIndexReaderDecorator(), analyzer, similarity, batchSize,
         batchDelay, realtime, zoieVersionFactory);
-  }
+      }
 
   public void addIndexingEventListener(IndexingEventListener<V> lsnr)
   {
@@ -823,7 +803,6 @@
       log.info("all events flushed to disk");
     }
 
-<<<<<<< HEAD
     public void flushToMemoryIndex() throws ZoieException
     {
       log.info("flushing to memory");
@@ -925,91 +904,7 @@
     {
       return ZoieSystem.this.getMaxUID();
     }
-=======
-	  public void setBatchDelay(long batchDelay) {
-	    _rtdc.setDelay(batchDelay);
-	  }
-
-	  public void setBatchSize(int batchSize) {
-	    _rtdc.setBatchSize(batchSize);
-	  }
-
-	  public void setMaxBatchSize(int maxBatchSize) {
-	    ZoieSystem.this.setMaxBatchSize(maxBatchSize);
-	  }
-
-	  public void purgeIndex() throws IOException{
-	    ZoieSystem.this.purgeIndex();
-	  }
-
-	  public void expungeDeletes() throws IOException{
-	    _diskLoader.expungeDeletes();
-	  }
-
-	  public void setNumLargeSegments(int numLargeSegments)
-	  {
-	    ZoieSystem.this._searchIdxMgr.setNumLargeSegments(numLargeSegments);
-	  }
-
-	  public int getNumLargeSegments()
-	  {
-	    return ZoieSystem.this._searchIdxMgr.getNumLargeSegments();
-	  }
-
-	  public void setMaxSmallSegments(int maxSmallSegments)
-	  {
-	    ZoieSystem.this._searchIdxMgr.setMaxSmallSegments(maxSmallSegments);
-	  }
-
-	  public int getMaxSmallSegments()
-	  {
-	    return ZoieSystem.this._searchIdxMgr.getMaxSmallSegments();
-	  }
-
-	  public int getMaxMergeDocs() {
-	    return ZoieSystem.this._searchIdxMgr.getMaxMergeDocs();
-	  }
-
-	  public int getMergeFactor() {
-	    return ZoieSystem.this._searchIdxMgr.getMergeFactor();
-	  }
-
-	  public void setMaxMergeDocs(int maxMergeDocs) {
-	    ZoieSystem.this._searchIdxMgr.setMaxMergeDocs(maxMergeDocs);
-	  }
-
-	  public void setMergeFactor(int mergeFactor) {
-	    ZoieSystem.this._searchIdxMgr.setMergeFactor(mergeFactor);
-	  }
-
-	  public boolean isUseCompoundFile() {
-	    return ZoieSystem.this._searchIdxMgr.isUseCompoundFile();
-	  }
-
-	  public void setUseCompoundFile(boolean useCompoundFile) {
-	    ZoieSystem.this._searchIdxMgr.setUseCompoundFile(useCompoundFile);
-	  }
-
-	  public int getCurrentMemBatchSize()
-	  {
-	    return ZoieSystem.this.getCurrentMemBatchSize(); 
-	  }
-
-	  public int getCurrentDiskBatchSize()
-	  {
-	    return ZoieSystem.this.getCurrentDiskBatchSize(); 
-	  }
-	  
-      public long getMinUID() throws IOException
-      {
-        return ZoieSystem.this.getMinUID();
-      }
-      
-      public long getMaxUID() throws IOException
-      {
-        return ZoieSystem.this.getMaxUID();
-      }
-	}
+  }
 
   @Override
   public StandardMBean getStandardMBean(String name)
@@ -1045,6 +940,5 @@
   public String[] getStandardMBeanNames()
   {
     return new String[]{ZOIEADMIN, ZOIESTATUS};
->>>>>>> 90bd1429
   }
 }
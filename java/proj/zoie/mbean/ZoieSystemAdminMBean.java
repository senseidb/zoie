--- conflicted
+++ resolved
@@ -19,10 +19,10 @@
 import java.io.IOException;
 import java.util.Date;
 
+import proj.zoie.api.ZoieVersion;
 import proj.zoie.api.ZoieException;
 
-<<<<<<< HEAD
-public interface ZoieSystemAdminMBean
+public interface ZoieSystemAdminMBean<V extends ZoieVersion>
 {
   int getDiskIndexSize();
 
@@ -30,15 +30,15 @@
 
   long getDiskFreeSpaceBytes();
 
-  long getCurrentDiskVersion() throws IOException;
+  V getCurrentDiskVersion() throws IOException;
 
   int getRamAIndexSize();
 
-  long getRamAVersion();
+  V getRamAVersion();
 
   int getRamBIndexSize();
 
-  long getRamBVersion();
+  V getRamBVersion();
 
   String getDiskIndexerStatus();
 
@@ -96,78 +96,6 @@
 
   int getDiskIndexSegmentCount() throws IOException;
 
-=======
-import proj.zoie.api.ZoieVersion;
-
-public interface ZoieSystemAdminMBean<V extends ZoieVersion> {
-	int getDiskIndexSize();
-	
-	V getCurrentDiskVersion() throws IOException;
-	
-	int getRamAIndexSize();
-	
-	V getRamAVersion();
-	
-	int getRamBIndexSize();
-	
-  V getRamBVersion();
-	
-	String getDiskIndexerStatus();
-	
-	long getBatchDelay();
-	
-	void setBatchDelay(long delay);
-	
-	int getBatchSize();
-	
-	void setBatchSize(int batchSize);
-	
-	boolean isRealtime();
-	
-	String getIndexDir();
-	
-	void refreshDiskReader()  throws IOException;
-	
-	Date getLastDiskIndexModifiedTime();
-	  
-	Date getLastOptimizationTime();
-	  
-	void optimize(int numSegs) throws IOException;
-	
-    void flushToDiskIndex() throws ZoieException;
-    
-    void flushToMemoryIndex() throws ZoieException;
-	
-	void purgeIndex() throws IOException;
-
-	int getMaxBatchSize();
-	  
-	void setMaxBatchSize(int maxBatchSize);  
-	
-	void setMergeFactor(int mergeFactor);
-	
-	int getMergeFactor();
-	
-    void setNumLargeSegments(int numLargeSegments);
-    
-    int getNumLargeSegments();
-    
-    void setMaxSmallSegments(int maxSmallSegments);
-    
-    public int getMaxSmallSegments();
-    
-	void setMaxMergeDocs(int maxMergeDocs);
-	
-	int getMaxMergeDocs();
-	
-	void expungeDeletes() throws IOException;
-	
-	void setUseCompoundFile(boolean useCompoundFile);
-	
-	boolean isUseCompoundFile();
-	
-	int getDiskIndexSegmentCount() throws IOException;
->>>>>>> 1bfc3158
   int getRAMASegmentCount();
 
   int getRAMBSegmentCount();

--- conflicted
+++ resolved
@@ -500,7 +500,6 @@
     _rtdc.shutdown();
     super.stop();
     _searchIdxMgr.close();
-<<<<<<< HEAD
     log.info("zoie shutdown successfully.");
   }
 
@@ -557,7 +556,7 @@
     t0 = System.currentTimeMillis() - t0;
     if (t0 > SLA)
     {
-      log.warn("getIndexReaders returned in more than " + SLA +"ms");
+      log.warn("getIndexReaders returned in " + t0 + "ms more than " + SLA +"ms");
     }
     return readers;  
   }
@@ -567,66 +566,6 @@
     return _searchIdxMgr.getDiskSegmentCount();
   }
 
-=======
-		log.info("zoie shutdown successfully.");
-	}
-	public boolean alreadyShutdown()
-	{
-	  return alreadyShutdown;
-	}
-	
-	public void refreshDiskReader() throws IOException
-	{
-		_searchIdxMgr.refreshDiskReader();
-	}
-	/**
-	 * Flush the memory index into disk.
-	 * @throws ZoieException 
-	 */
-	public void flushEvents(long timeout) throws ZoieException
-	{
-	  super.flushEvents(timeout);
-	  _rtdc.flushEvents(timeout);
-	}
-	
-    /**
-     * Flush events to the memory index.
-     * @throws ZoieException 
-     */
-    public void flushEventsToMemoryIndex(long timeout) throws ZoieException
-    {
-      super.flushEvents(timeout);
-    }
-    
-	public boolean isReadltimeIndexing()
-	{
-		return _realtimeIndexing;
-	}
-	
-	/**
-   * return a list of ZoieIndexReaders. These readers are reference counted and this method
-   * should be used in pair with returnIndexReaders(List<ZoieIndexReader<R>> readers) {@link #returnIndexReaders(List)}.
-   * It is typical that we create a MultiReader from these readers. When creating MultiReader, it should be created with
-   * the closeSubReaders parameter set to false in order to do reference counting correctly.
-	 * @see proj.zoie.api.IndexReaderFactory#getIndexReaders()
-	 * @see proj.zoie.impl.indexing.ZoieSystem#returnIndexReaders(List)
-	 */
-	public List<ZoieIndexReader<R>> getIndexReaders() throws IOException
-	{
-	  long t0 = System.currentTimeMillis();
-	  List<ZoieIndexReader<R>> readers = _searchIdxMgr.getIndexReaders();
-	  t0 = System.currentTimeMillis() - t0;
-	  if (t0 > SLA)
-	  {
-	    log.warn("getIndexReaders returned in " + t0 + "ms more than " + SLA +"ms");
-	  }
-	  return readers;
-	}
-	
-	public int getDiskSegmentCount() throws IOException{
-	  return _searchIdxMgr.getDiskSegmentCount();
-	}
->>>>>>> 6ed4eaf1
   public int getRAMASegmentCount()
   {
     return _searchIdxMgr.getRAMASegmentCount();
@@ -664,9 +603,8 @@
     t0 = System.currentTimeMillis() - t0;
     if (t0 > SLA)
     {
-<<<<<<< HEAD
-      log.warn("returnIndexReaders returned in more than " + SLA +"ms");
-    }  
+      log.warn("getIndexReaders returned in " + t0 + "ms more than " + SLA +"ms");
+    }
   }
 
   public void purgeIndex() throws IOException
@@ -676,9 +614,6 @@
       flushEvents(20000L);
     } catch (ZoieException e)
     {
-=======
-      log.warn("returnIndexReaders returned in"  + t0 + "ms more than " + SLA +"ms");
->>>>>>> 6ed4eaf1
     }
     _searchIdxMgr.purgeIndex();
   }

package proj.zoie.hourglass.impl;

import java.io.File;
import java.io.IOException;
import java.util.ArrayList;
import java.util.Collection;
import java.util.Collections;
import java.util.LinkedList;
import java.util.List;
import java.util.concurrent.ExecutorService;
import java.util.concurrent.Executors;
import java.util.concurrent.TimeUnit;
import java.util.concurrent.locks.ReentrantLock;
import java.util.concurrent.locks.ReentrantReadWriteLock;

import org.apache.log4j.Logger;
import org.apache.lucene.analysis.Analyzer;
import org.apache.lucene.index.CorruptIndexException;
import org.apache.lucene.index.IndexReader;
import org.apache.lucene.index.IndexWriter;
import org.apache.lucene.index.IndexWriter.MaxFieldLength;
import org.apache.lucene.store.Directory;
import org.apache.lucene.store.LockObtainFailedException;
import org.apache.lucene.store.SimpleFSDirectory;

import proj.zoie.api.DataConsumer;
import proj.zoie.api.DirectoryManager;
import proj.zoie.api.IndexReaderFactory;
import proj.zoie.api.ZoieException;
import proj.zoie.api.ZoieIndexReader;
import proj.zoie.api.ZoieMultiReader;
import proj.zoie.api.impl.util.FileUtil;
import proj.zoie.api.indexing.IndexReaderDecorator;
import proj.zoie.api.indexing.ZoieIndexableInterpreter;
import proj.zoie.impl.indexing.ZoieConfig;
import proj.zoie.impl.indexing.ZoieSystem;
import proj.zoie.impl.indexing.internal.IndexSignature;
import proj.zoie.impl.indexing.internal.ZoieIndexDeletionPolicy;
import proj.zoie.api.ZoieVersion;

public class Hourglass<R extends IndexReader, D, V extends ZoieVersion> implements IndexReaderFactory<ZoieIndexReader<R>>, DataConsumer<D,V>
{
  public static final Logger log = Logger.getLogger(Hourglass.class);
  private final HourglassDirectoryManagerFactory<V> _dirMgrFactory;
  private final ZoieIndexableInterpreter<D> _interpreter;
  private final IndexReaderDecorator<R> _decorator;
  private final ZoieConfig<V> _zConfig;
  private volatile ZoieSystem<R, D,V> _currentZoie;
  private volatile boolean _isShutdown = false;
  private final ReentrantReadWriteLock _shutdownLock = new ReentrantReadWriteLock();
  private final ReentrantLock _consumeLock = new ReentrantLock();
  private final ReaderManager<R, D,V> _readerMgr;
  private volatile V _currentVersion = null;
  private long _freshness = 1000;
  public Hourglass(HourglassDirectoryManagerFactory<V> dirMgrFactory, ZoieIndexableInterpreter<D> interpreter, IndexReaderDecorator<R> readerDecorator,ZoieConfig<V> zoieConfig)
  {
    _zConfig = zoieConfig;
    _dirMgrFactory = dirMgrFactory;
    _dirMgrFactory.clearRecentlyChanged();
    _interpreter = interpreter;
    _decorator = readerDecorator;
    _readerMgr = new ReaderManager<R, D,V>(this, _dirMgrFactory, _decorator, loadArchives());
    _currentVersion = _dirMgrFactory.getArchivedVersion();
    _currentZoie = _readerMgr.retireAndNew(null);
    _currentZoie.start();
    log.info("start Hourglass at version: " + _currentVersion);
  }
  protected List<ZoieIndexReader<R>> loadArchives()
  {
    List<ZoieIndexReader<R>> archives = new ArrayList<ZoieIndexReader<R>>();
    long t0 = System.currentTimeMillis();
    List<Directory> dirs = _dirMgrFactory.getAllArchivedDirectories();
    for(Directory dir : dirs)
    {
      IndexReader reader;
      try
      {
        reader = IndexReader.open(dir,true);
        ZoieMultiReader<R> zoiereader = new ZoieMultiReader<R>(reader, _decorator);
        archives.add(zoiereader);
      } catch (CorruptIndexException e)
      {
        log.error("corruptedIndex", e);
      } catch (IOException e)
      {
        log.error("IOException", e);
      }
    }
    log.info("load "+dirs.size()+" archived indices of " + getSizeBytes() +" bytes in " + (System.currentTimeMillis() - t0) + "ms");
    return archives;
  }
  private ZoieSystem<R, D,V> createZoie(DirectoryManager<V> dirmgr)
  {
    return new ZoieSystem<R, D,V>(dirmgr, _interpreter, _decorator, _zConfig);
  }

  /* (non-Javadoc)
   * @see proj.zoie.api.IndexReaderFactory#getAnalyzer()
   */
  public Analyzer getAnalyzer()
  {
    return _zConfig.getAnalyzer();
  }

  /**
   * return a list of ZoieIndexReaders. These readers are reference counted and this method
   * should be used in pair with returnIndexReaders(List<ZoieIndexReader<R>> readers) {@link #returnIndexReaders(List)}.
   * It is typical that we create a MultiReader from these readers. When creating MultiReader, it should be created with
   * the closeSubReaders parameter set to false in order to do reference counting correctly.
   * <br> If this indexing system is already shut down, then we return an empty list.
   * @see proj.zoie.hourglass.impl.Hourglass#returnIndexReaders(List)
   * @see proj.zoie.api.IndexReaderFactory#getIndexReaders()
   */
  public List<ZoieIndexReader<R>> getIndexReaders() throws IOException
  {
    long t0 = System.currentTimeMillis();
    try
    {
      _shutdownLock.readLock().lock();
      if (_isShutdown)
      {
        log.warn("System already shut down. No search request allowed.");
        List<ZoieIndexReader<R>> list = new ArrayList<ZoieIndexReader<R>>();
        return list;// if already shutdown, return an empty list
      }
      if (System.currentTimeMillis() - lastupdate < _freshness)
      {
        List<ZoieIndexReader<R>> rlist = list;
        for(ZoieIndexReader<R> r : rlist)
        {
          r.incRef();
        }
        return rlist;
      }
      List<ZoieIndexReader<R>> olist = list;
      returnIndexReaders(olist);
      list = _readerMgr.getIndexReaders();
      for(ZoieIndexReader<R> r : list)
      {
        r.incRef();
      }
      lastupdate = System.currentTimeMillis();
      return list;
    }
    finally
    {
      _shutdownLock.readLock().unlock();
    }
  }
  private volatile long lastupdate=0;
  private  volatile   List<ZoieIndexReader<R>> list = new ArrayList<ZoieIndexReader<R>>();

  /* (non-Javadoc)
   * @see proj.zoie.api.IndexReaderFactory#returnIndexReaders(java.util.List)
   */
  public void returnIndexReaders(List<ZoieIndexReader<R>> readers)
  {
    _currentZoie.returnIndexReaders(readers);
  }

  /* (non-Javadoc)
   * @see proj.zoie.api.DataConsumer#consume(java.util.Collection)
   */
  public void consume(Collection<DataEvent<D,V>> data) throws ZoieException
  {
    try
    {
      _consumeLock.lock(); // one at a time so we don't mess up during forward rolling.
                           // also we cannot do two consumptions at the same time anyway.
      try
      {
        _shutdownLock.readLock().lock();
        if (data == null || data.size() == 0) return;
        if (_isShutdown)
        {
          log.warn("System already shut down. Rejects indexing request.");
          return; // if the system is already shut down, we don't do anything.
        }
        // need to check time boundary. When we hit boundary, we need to trigger DM to 
        // use new dir for zoie and the old one will be archive.
        if (!_dirMgrFactory.updateDirectoryManager())
        {
          _currentZoie.consume(data);
        } else
        {
          // new time period
          _currentZoie = _readerMgr.retireAndNew(_currentZoie);
          _currentZoie.start();
          _currentZoie.consume(data);
        }
      } finally
      {
        _shutdownLock.readLock().unlock();
      }
    } finally
    {
      _consumeLock.unlock();
    }
  }

  public void shutdown()
  {
    try
    {
      _shutdownLock.writeLock().lock();
      if (_isShutdown)
      {
        log.info("system already shut down");
        return;
      }
      _isShutdown = true;
    } finally
    {
      _shutdownLock.writeLock().unlock();
    }
    _readerMgr.shutdown();
    log.info("shut down complete.");
  }

  /* (non-Javadoc)
   * @see proj.zoie.api.DataConsumer#getVersion()
   */
  public V getVersion()
  {
    //_currentVersion = Math.max(_currentVersion, _currentZoie.getCurrentVersion());
    if(_currentZoie.getCurrentVersion() != null)
    {
      if(_currentVersion == null)
      {
        return _currentVersion = _currentZoie.getCurrentVersion();
      }
      else
      {
        _currentVersion = _currentZoie.getCurrentVersion().compareTo(_currentVersion) < 0 ? _currentVersion : _currentZoie.getCurrentVersion();
      }
    }
      
    return _currentVersion;
  }
  public static class ReaderManager<R extends IndexReader, D, V extends ZoieVersion>
  {
    private final HourglassDirectoryManagerFactory<V> _dirMgrFactory;
    private final Hourglass<R, D,V> hg;
    private final IndexReaderDecorator<R> _decorator;
    private volatile Box<R, D, V> box;
    private volatile boolean isShutdown = false;
    private ExecutorService threadPool = Executors.newCachedThreadPool();
<<<<<<< HEAD
    public ReaderManager(Hourglass<R, D,V> hourglass, HourglassDirectoryManagerFactory<V> dirMgrFactory,
=======
    public ReaderManager(final Hourglass<R, V> hourglass, HourglassDirectoryManagerFactory dirMgrFactory,
>>>>>>> 4e0eda68
        IndexReaderDecorator<R> decorator,
        List<ZoieIndexReader<R>> initArchives)
    {
      hg = hourglass;
      _dirMgrFactory = dirMgrFactory;
      _decorator = decorator;
      box = new Box<R, D, V>(initArchives, Collections.EMPTY_LIST, Collections.EMPTY_LIST, _decorator);
      threadPool.execute(new Runnable(){

        @Override
        public void run()
        {
          while(true)
          {
            try
            {
              Thread.sleep(1000);
            } catch (InterruptedException e)
            {
              log.warn(e);
            }
            List<ZoieIndexReader<R>> arc = new LinkedList<ZoieIndexReader<R>>(box._archives);
            List<ZoieIndexReader<R>> add = new LinkedList<ZoieIndexReader<R>>();
            try
            {
              hourglass._shutdownLock.readLock().lock();
              if (isShutdown)
              {
                log.info("Already shut down. Quiting maintenance thread.");
                break;
              }
              if (arc.size()>3)
              { 
                log.info("to consolidate");
              } else continue;
              maintenance(arc, add);
              // swap the archive with consolidated one
              swapArchives(arc, add);
            } finally
            {
              hourglass._shutdownLock.readLock().unlock();
            }
          }
        }});
    }
    /**
     * consolidate the archived Index to one big optimized index and put in add
     * @param archived
     * @param add
     */
    private void maintenance(List<ZoieIndexReader<R>> archived, List<ZoieIndexReader<R>> add)
    {
      long b4 = System.currentTimeMillis();
      SimpleFSDirectory target = (SimpleFSDirectory) archived.get(0).directory();
      log.info("into: "+target.getFile().getAbsolutePath());
      SimpleFSDirectory sources[] = new SimpleFSDirectory[archived.size()-1];
      IndexSignature sigs[] = new IndexSignature[archived.size()];
      sigs[0] = _dirMgrFactory.getIndexSignature(target.getFile()); // the target index signature
      log.info("target version: " + sigs[0].getVersion());
      for(int i=1; i<archived.size(); i++)
      {
        sources[i-1] = (SimpleFSDirectory) archived.get(i).directory();
        sigs[i] = _dirMgrFactory.getIndexSignature(sources[i-1].getFile());  // get other index signatures
        log.info("from: " + sources[i-1].getFile().getAbsolutePath());
      }
      IndexWriter idxWriter = null;
      try
      {
        idxWriter = new IndexWriter(target, null, false, new ZoieIndexDeletionPolicy(), MaxFieldLength.UNLIMITED);
        idxWriter.addIndexesNoOptimize(sources);
        idxWriter.optimize(1);
      } catch (CorruptIndexException e)
      {
        log.error("index currupted during consolidation", e);
      } catch (LockObtainFailedException e)
      {
        log.error("LockObtainFailedException during consolidation", e);
      } catch (IOException e)
      {
        log.error("IOException during consolidation", e);
      } finally
      {
        if (idxWriter != null)
        {
          try
          {
            idxWriter.close();
            // remove the originals from disk
            for(SimpleFSDirectory dir : sources)
            {
              IndexSignature sig = _dirMgrFactory.getIndexSignature(dir.getFile());
              log.info(dir.getFile() + "---" + (dir.getFile().exists()?" not deleted ":" deleted") + " version: " + sig.getVersion());
              FileUtil.rmDir(dir.getFile());
              log.info(dir.getFile() + "---" + (dir.getFile().exists()?" not deleted ":" deleted"));
            }
            long tgtversion = 0;
            for(int i = sigs.length - 1; i >= 0; i--)
            { // get the largest version so far
              if (sigs[i].getVersion() > tgtversion) tgtversion = sigs[i].getVersion();
            }
            // save the version to target
            IndexSignature tgtsig = _dirMgrFactory.getIndexSignature(target.getFile());
            tgtsig.updateVersion(tgtversion);
            _dirMgrFactory.saveIndexSignature(target.getFile(), tgtsig);
            log.info("saveIndexSignature to " + target.getFile().getAbsolutePath() + " at version: " + tgtsig.getVersion());
            // open index reader for the consolidated index
            IndexReader reader = IndexReader.open(target, true);
            // decorate the index
            ZoieMultiReader<R> zoiereader = new ZoieMultiReader<R>(reader, _decorator);
            add.add(zoiereader);
            long b5 = System.currentTimeMillis();
            log.info("done consolidate in " + (System.currentTimeMillis() - b4)+"ms  blocked for " + (System.currentTimeMillis()-b5));
          } catch (CorruptIndexException e)
          {
            log.error("index currupted during consolidation", e);
          } catch (IOException e)
          {
            log.error("IOException during consolidation", e);
          }
        }
      }
    }
    public synchronized void swapArchives(List<ZoieIndexReader<R>> remove, List<ZoieIndexReader<R>> add)
    {
      List<ZoieIndexReader<R>> archives = new LinkedList<ZoieIndexReader<R>>(add);
      if (!box._archives.containsAll(remove))
      {
        log.error("swapArchives: potential sync issue. ");
      }
      archives.addAll(box._archives);
      archives.removeAll(remove);
      for(ZoieIndexReader<R> r : remove)
      {
        try
        {
          r.decRef();
        } catch (IOException e)
        {
          log.error("IOException during swapArchives", e);
        }
      }
      Box<R, D, V> newbox = new Box<R, D, V>(archives, box._retiree, box._actives, _decorator);
      box = newbox;
    }
    public synchronized ZoieSystem<R, D,V> retireAndNew(final ZoieSystem<R, D,V> old)
    {
      DirectoryManager<V> _dirMgr = _dirMgrFactory.getDirectoryManager();
      _dirMgrFactory.clearRecentlyChanged();
      ZoieSystem<R, D,V> newzoie = hg.createZoie(_dirMgr);
      List<ZoieSystem<R, D,V>> actives = new LinkedList<ZoieSystem<R, D,V>>(box._actives);
      List<ZoieSystem<R, D,V>> retiring = new LinkedList<ZoieSystem<R, D,V>>(box._retiree);
      if (old!=null)
      {
        actives.remove(old);
        retiring.add(old);
        threadPool.execute(new Runnable()
        {
          @Override
          public void run()
          {
            retire(old);
          }});
      }
      actives.add(newzoie);
      Box<R, D,V> newbox = new Box<R, D,V>(box._archives, retiring, actives, _decorator);
      box = newbox;
      return newzoie;
    }
    /**
     * @param zoie
     * @param reader the IndexReader opened on the index the give zoie had written to.
     */
    public synchronized void archive(ZoieSystem<R, D,V> zoie, IndexReader reader)
    {
      List<ZoieIndexReader<R>> _archives = new LinkedList<ZoieIndexReader<R>>(box._archives);
      List<ZoieSystem<R, D,V>> actives = new LinkedList<ZoieSystem<R, D,V>>(box._actives);
      List<ZoieSystem<R, D,V>> retiring = new LinkedList<ZoieSystem<R, D,V>>(box._retiree);
      retiring.remove(zoie);
      if (reader != null)
      {
        try
        {
          ZoieMultiReader<R> zoiereader = new ZoieMultiReader<R>(reader, _decorator);
          _archives.add(zoiereader);
        } catch (IOException e)
        {
          log.error(e);
        }
      }
      Box<R, D,V> newbox = new Box<R, D,V>(_archives, retiring, actives, _decorator);
      box = newbox;
    }
    private synchronized void preshutdown()
    {
      log.info("shutting down thread pool.");
      threadPool.shutdown();
      isShutdown = true;
    }
    public void shutdown()
    {
      preshutdown();
      while(true)
      {
        TimeUnit unit=TimeUnit.SECONDS;
        long t=10L;
        try
        {
          if (threadPool.awaitTermination(t, unit)) break;
        } catch (InterruptedException e)
        {
          log.warn("Exception when trying to shutdown. Will retry.", e);
        }
      }
      log.info("shutting down thread pool complete.");
      log.info("shutting down indices.");
      box.shutdown();
      log.info("shutting down indices complete.");
    }
    public synchronized List<ZoieIndexReader<R>> getIndexReaders() throws IOException
    {
      List<ZoieIndexReader<R>> list = new ArrayList<ZoieIndexReader<R>>();
      // add the archived index readers
      for(ZoieIndexReader<R> r : box._archives)
      {
        r.incRef();
        list.add(r);
      }
      // add the retiring index readers
      for(ZoieSystem<R, D, V> zoie : box._retiree)
      {
        list.addAll(zoie.getIndexReaders());
      }
      // add the active index readers
      for(ZoieSystem<R, D, V> zoie : box._actives)
      {
        list.addAll(zoie.getIndexReaders());
      }
      return list;
    }  
    protected void retire(ZoieSystem<R, D,V> zoie)
    {
      long t0 = System.currentTimeMillis();
      log.info("retiring " + zoie.getAdminMBean().getIndexDir());
      while(true)
      {
        try
        {
          zoie.flushEvents(200000L);
          zoie.getAdminMBean().setUseCompoundFile(true);
          zoie.getAdminMBean().optimize(1);
          break;
        } catch (IOException e)
        {
          log.error("retiring " + zoie.getAdminMBean().getIndexDir() + " Should investigate. But move on now.", e);
          break;
        } catch (ZoieException e)
        {
          if (e.getMessage().indexOf("timed out")<0)
            break;
        }
      }
      IndexReader reader = null;
      try
      {
        reader = getArchive(zoie);
      } catch (CorruptIndexException e)
      {
        log.error("retiring " + zoie.getAdminMBean().getIndexDir() + " Should investigate. But move on now.", e);
      } catch (IOException e)
      {
        log.error("retiring " + zoie.getAdminMBean().getIndexDir() + " Should investigate. But move on now.", e);
      }
      archive(zoie, reader);
      log.info("retired " + zoie.getAdminMBean().getIndexDir() + " in " + (System.currentTimeMillis()-t0)+"ms");
      log.info("Disk Index Size Total Now: " + (hg.getSizeBytes()/1024L) + "KB");
      zoie.shutdown();
    }
    private IndexReader getArchive(ZoieSystem<R, D,V> zoie) throws CorruptIndexException, IOException
    {
      String dirName = zoie.getAdminMBean().getIndexDir();
      Directory dir = new SimpleFSDirectory(new File(dirName));
      IndexReader reader = null;
      if (IndexReader.indexExists(dir))
      {
        reader  = IndexReader.open(dir, true);
      }
      else
      {
        log.info("empty index " + dirName);
        reader = null;
      }
      return reader;
    }
  }
  public static class Box<R extends IndexReader, D, V extends ZoieVersion>
  {
    List<ZoieIndexReader<R>> _archives;
    List<ZoieSystem<R, D, V>> _retiree;
    List<ZoieSystem<R, D, V>> _actives;
    IndexReaderDecorator<R> _decorator;
    /**
     * Copy the given lists to have immutable behavior.
     * @param archives
     * @param retiree
     * @param actives
     * @param decorator
     */
    public Box(List<ZoieIndexReader<R>> archives, List<ZoieSystem<R, D, V>> retiree, List<ZoieSystem<R, D,V>> actives, IndexReaderDecorator<R> decorator)
    {
      _archives = new LinkedList<ZoieIndexReader<R>>(archives);
      _retiree = new LinkedList<ZoieSystem<R, D, V>>(retiree);
      _actives = new LinkedList<ZoieSystem<R, D, V>>(actives);
      _decorator = decorator;
    }
    public void shutdown()
    {
      for(ZoieIndexReader<R> r : _archives)
      {
        try
        {
          r.decRef();
        } catch (IOException e)
        {
          log.error("error decRef during shutdown", e);
        }
        log.info("refCount at shutdown: " + r.getRefCount());
      }
      for(ZoieSystem<R, D, V> zoie : _retiree)
      {
        zoie.shutdown();
      }
      // add the active index readers
      for(ZoieSystem<R, D, V> zoie : _actives)
      {
        zoie.shutdown();
      }
    }
  }
  public long getSizeBytes()
  {
    return _dirMgrFactory.getDiskIndexSizeBytes();
  }
}<|MERGE_RESOLUTION|>--- conflicted
+++ resolved
@@ -113,7 +113,6 @@
    */
   public List<ZoieIndexReader<R>> getIndexReaders() throws IOException
   {
-    long t0 = System.currentTimeMillis();
     try
     {
       _shutdownLock.readLock().lock();
@@ -245,11 +244,7 @@
     private volatile Box<R, D, V> box;
     private volatile boolean isShutdown = false;
     private ExecutorService threadPool = Executors.newCachedThreadPool();
-<<<<<<< HEAD
-    public ReaderManager(Hourglass<R, D,V> hourglass, HourglassDirectoryManagerFactory<V> dirMgrFactory,
-=======
-    public ReaderManager(final Hourglass<R, V> hourglass, HourglassDirectoryManagerFactory dirMgrFactory,
->>>>>>> 4e0eda68
+    public ReaderManager(final Hourglass<R, D,V> hourglass, HourglassDirectoryManagerFactory<V> dirMgrFactory,
         IndexReaderDecorator<R> decorator,
         List<ZoieIndexReader<R>> initArchives)
     {
@@ -306,7 +301,8 @@
       SimpleFSDirectory target = (SimpleFSDirectory) archived.get(0).directory();
       log.info("into: "+target.getFile().getAbsolutePath());
       SimpleFSDirectory sources[] = new SimpleFSDirectory[archived.size()-1];
-      IndexSignature sigs[] = new IndexSignature[archived.size()];
+      @SuppressWarnings("unchecked")
+      IndexSignature<V> sigs[] = (IndexSignature<V>[])new IndexSignature[archived.size()];
       sigs[0] = _dirMgrFactory.getIndexSignature(target.getFile()); // the target index signature
       log.info("target version: " + sigs[0].getVersion());
       for(int i=1; i<archived.size(); i++)
@@ -340,18 +336,18 @@
             // remove the originals from disk
             for(SimpleFSDirectory dir : sources)
             {
-              IndexSignature sig = _dirMgrFactory.getIndexSignature(dir.getFile());
+              IndexSignature<V> sig = _dirMgrFactory.getIndexSignature(dir.getFile());
               log.info(dir.getFile() + "---" + (dir.getFile().exists()?" not deleted ":" deleted") + " version: " + sig.getVersion());
               FileUtil.rmDir(dir.getFile());
               log.info(dir.getFile() + "---" + (dir.getFile().exists()?" not deleted ":" deleted"));
             }
-            long tgtversion = 0;
+            V tgtversion = null;
             for(int i = sigs.length - 1; i >= 0; i--)
             { // get the largest version so far
-              if (sigs[i].getVersion() > tgtversion) tgtversion = sigs[i].getVersion();
+              if (tgtversion ==null || sigs[i].getVersion().compareTo(tgtversion)>0) tgtversion = sigs[i].getVersion();
             }
             // save the version to target
-            IndexSignature tgtsig = _dirMgrFactory.getIndexSignature(target.getFile());
+            IndexSignature<V> tgtsig = _dirMgrFactory.getIndexSignature(target.getFile());
             tgtsig.updateVersion(tgtversion);
             _dirMgrFactory.saveIndexSignature(target.getFile(), tgtsig);
             log.info("saveIndexSignature to " + target.getFile().getAbsolutePath() + " at version: " + tgtsig.getVersion());

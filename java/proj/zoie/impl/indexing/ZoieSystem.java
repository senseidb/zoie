package proj.zoie.impl.indexing;

/**
 * Licensed to the Apache Software Foundation (ASF) under one or more
 * contributor license agreements.  See the NOTICE file distributed with
 * this work for additional information regarding copyright ownership.
 * The ASF licenses this file to You under the Apache License, Version 2.0
 * (the "License"); you may not use this file except in compliance with
 * the License.  You may obtain a copy of the License at
 *
 *     http://www.apache.org/licenses/LICENSE-2.0
 *
 * Unless required by applicable law or agreed to in writing, software
 * distributed under the License is distributed on an "AS IS" BASIS,
 * WITHOUT WARRANTIES OR CONDITIONS OF ANY KIND, either express or implied.
 * See the License for the specific language governing permissions and
 * limitations under the License.
 */
import java.io.File;
import java.io.IOException;
import java.nio.channels.ReadableByteChannel;
import java.nio.channels.WritableByteChannel;
import java.util.ArrayList;
import java.util.Date;
import java.util.List;
import java.util.Queue;
import java.util.concurrent.ConcurrentLinkedQueue;
import java.util.concurrent.locks.ReentrantReadWriteLock;

import javax.management.NotCompliantMBeanException;
import javax.management.StandardMBean;

import org.apache.log4j.Logger;
import org.apache.lucene.analysis.Analyzer;
import org.apache.lucene.analysis.standard.StandardAnalyzer;
import org.apache.lucene.index.IndexReader;
import org.apache.lucene.search.DefaultSimilarity;
import org.apache.lucene.search.Similarity;
import org.apache.lucene.util.Version;

import proj.zoie.api.ZoieVersion;
import proj.zoie.api.ZoieVersionFactory;

import proj.zoie.api.DefaultDirectoryManager;
import proj.zoie.api.DirectoryManager;
import proj.zoie.api.DocIDMapperFactory;
import proj.zoie.api.Zoie;
import proj.zoie.api.ZoieException;
import proj.zoie.api.ZoieHealth;
import proj.zoie.api.ZoieIndexReader;
import proj.zoie.api.impl.DefaultDocIDMapperFactory;
import proj.zoie.api.impl.util.FileUtil;
import proj.zoie.api.indexing.DefaultOptimizeScheduler;
import proj.zoie.api.indexing.IndexReaderDecorator;
import proj.zoie.api.indexing.IndexingEventListener;
import proj.zoie.api.indexing.OptimizeScheduler;
import proj.zoie.api.indexing.ZoieIndexableInterpreter;
import proj.zoie.impl.indexing.internal.BatchedIndexDataLoader;
import proj.zoie.impl.indexing.internal.DiskLuceneIndexDataLoader;
import proj.zoie.impl.indexing.internal.RealtimeIndexDataLoader;
import proj.zoie.impl.indexing.internal.SearchIndexManager;
import proj.zoie.mbean.ZoieIndexingStatusAdmin;
import proj.zoie.mbean.ZoieIndexingStatusAdminMBean;
import proj.zoie.mbean.ZoieSystemAdminMBean;

/**
 * Zoie system, main class.
 */

public class ZoieSystem<R extends IndexReader, D, V extends ZoieVersion>
extends AsyncDataConsumer<D, V> implements Zoie<R, D, V>
{

  private static final Logger log = Logger.getLogger(ZoieSystem.class);

  private final DirectoryManager<V> _dirMgr;
  private final boolean _realtimeIndexing;
  private final SearchIndexManager<R, V> _searchIdxMgr;
  private final ZoieIndexableInterpreter<D> _interpreter;
  private final Analyzer _analyzer;
  private final Similarity _similarity;

  private final Queue<IndexingEventListener<V>> _lsnrList;
  private final BatchedIndexDataLoader<R, D, V> _rtdc;
  private final DiskLuceneIndexDataLoader<R, V> _diskLoader;
  private volatile boolean alreadyShutdown = false;
  private final ReentrantReadWriteLock _shutdownLock = new ReentrantReadWriteLock();
  private volatile long SLA = 3; // getIndexReaders should return in 4ms or a warning is logged
  private long _freshness = 10000; // how fresh the IndexReaders should be

  /**
   * Creates a new ZoieSystem.
   * 
   * @param idxDir
   *          index directory, mandatory.
   * @param interpreter
   *          data interpreter, mandatory.
   * @param indexReaderDecorator
   *          index reader decorator,optional. If not specified,
   *          {@link proj.zoie.impl.indexing.DefaultIndexReaderDecorator} is
   *          used.
   * @param analyzer
   *          Default analyzer, optional. If not specified,
   *          {@link org.apache.lucene.analysis.StandardAnalyzer} is used.
   * @param similarity
   *          Default similarity, optional. If not specified,
   *          {@link org.apache.lucene.search.DefaultSimilarity} is used.
   * @param batchSize
   *          Number of indexing events to hold before flushing to disk.
   * @param batchDelay
   *          How long to wait before flushing to disk.
   * @param rtIndexing
   *          Ensure real-time.
   */
  public ZoieSystem(File idxDir, ZoieIndexableInterpreter<D> interpreter,
      IndexReaderDecorator<R> indexReaderDecorator, Analyzer analyzer,
      Similarity similarity, int batchSize, long batchDelay,
      boolean rtIndexing, ZoieVersionFactory<V> zoieVersionFactory)
  {
    this(new DefaultDirectoryManager<V>(idxDir, zoieVersionFactory),
        interpreter, indexReaderDecorator, analyzer, similarity, batchSize,
        batchDelay, rtIndexing, zoieVersionFactory);
  }

  /**
   * Creates a new ZoieSystem.
   * 
   * @param dirMgr
   *          Directory manager, mandatory.
   * @param interpreter
   *          data interpreter, mandatory.
   * @param indexReaderDecorator
   *          index reader decorator,optional. If not specified,
   *          {@link proj.zoie.impl.indexing.DefaultIndexReaderDecorator} is
   *          used.
   * @param zoieConfig
   *          configuration object
   */
  public ZoieSystem(DirectoryManager<V> dirMgr,
      ZoieIndexableInterpreter<D> interpreter,
      IndexReaderDecorator<R> indexReaderDecorator, ZoieConfig<V> zoieConfig)
  {
    this(dirMgr, interpreter, indexReaderDecorator, zoieConfig
        .getDocidMapperFactory(), zoieConfig.getAnalyzer(), zoieConfig
        .getSimilarity(), zoieConfig.getBatchSize(),
        zoieConfig.getBatchDelay(), zoieConfig.isRtIndexing(), zoieConfig
        .getMaxBatchSize(), zoieConfig.getZoieVersionFactory());
    _freshness = zoieConfig.getFreshness();
  }

  /**
   * Creates a new ZoieSystem.
   * 
   * @param idxDir
   *          index directory, mandatory.
   * @param interpreter
   *          data interpreter, mandatory.
   * @param indexReaderDecorator
   *          index reader decorator,optional. If not specified,
   *          {@link proj.zoie.impl.indexing.DefaultIndexReaderDecorator} is
   *          used.
   * @param zoieConfig
   *          configuration object
   */
  public ZoieSystem(File idxDir, ZoieIndexableInterpreter<D> interpreter,
      IndexReaderDecorator<R> indexReaderDecorator, ZoieConfig<V> zoieConfig)
  {
    this(new DefaultDirectoryManager<V>(idxDir, zoieConfig
        .getZoieVersionFactory()), interpreter, indexReaderDecorator,
        zoieConfig.getDocidMapperFactory(), zoieConfig.getAnalyzer(),
        zoieConfig.getSimilarity(), zoieConfig.getBatchSize(), zoieConfig
        .getBatchDelay(), zoieConfig.isRtIndexing(), zoieConfig
        .getMaxBatchSize(), zoieConfig.getZoieVersionFactory());
    _freshness = zoieConfig.getFreshness();
  }

  /**
   * Creates a new ZoieSystem.
   * 
   * @param dirMgr
   *          Directory manager, mandatory.
   * @param interpreter
   *          data interpreter, mandatory.
   * @param indexReaderDecorator
   *          index reader decorator,optional. If not specified,
   *          {@link proj.zoie.impl.indexing.DefaultIndexReaderDecorator} is
   *          used.
   * @param analyzer
   *          Default analyzer, optional. If not specified,
   *          {@link org.apache.lucene.analysis.StandardAnalyzer} is used.
   * @param similarity
   *          Default similarity, optional. If not specified,
   *          {@link org.apache.lucene.search.DefaultSimilarity} is used.
   * @param batchSize
   *          Number of indexing events to hold before flushing to disk.
   * @param batchDelay
   *          How long to wait before flushing to disk.
   * @param rtIndexing
   *          Ensure real-time.
   */
  public ZoieSystem(DirectoryManager<V> dirMgr,
      ZoieIndexableInterpreter<D> interpreter,
      IndexReaderDecorator<R> indexReaderDecorator, Analyzer analyzer,
      Similarity similarity, int batchSize, long batchDelay,
      boolean rtIndexing, ZoieVersionFactory<V> zoieVersionFactory)
  {
    this(dirMgr, interpreter, indexReaderDecorator,
        new DefaultDocIDMapperFactory(), analyzer, similarity, batchSize,
        batchDelay, rtIndexing, zoieVersionFactory);
    // this(dirMgr, interpreter, indexReaderDecorator, analyzer, similarity,
    // batchSize, batchDelay, rtIndexing);
  }

  /**
   * Creates a new ZoieSystem.
   * 
   * @param dirMgr
   *          Directory manager, mandatory.
   * @param interpreter
   *          data interpreter, mandatory.
   * @param indexReaderDecorator
   *          index reader decorator,optional. If not specified,
   *          {@link proj.zoie.impl.indexing.DefaultIndexReaderDecorator} is
   *          used.
   * @param docIdMapperFactory
   *          custom docid mapper factory
   * @param analyzer
   *          Default analyzer, optional. If not specified,
   *          {@link org.apache.lucene.analysis.StandardAnalyzer} is used.
   * @param similarity
   *          Default similarity, optional. If not specified,
   *          {@link org.apache.lucene.search.DefaultSimilarity} is used.
   * @param batchSize
   *          desired number of indexing events to hold in buffer before
   *          indexing. If we already have this many, we hold back the data
   *          provider.
   * @param batchDelay
   *          How long to wait before flushing to disk.
   * @param rtIndexing
   *          Ensure real-time.
   */
  public ZoieSystem(DirectoryManager<V> dirMgr,
      ZoieIndexableInterpreter<D> interpreter,
      IndexReaderDecorator<R> indexReaderDecorator,
      DocIDMapperFactory docidMapperFactory, Analyzer analyzer,
      Similarity similarity, int batchSize, long batchDelay,
      boolean rtIndexing, ZoieVersionFactory<V> zoieVersionFactory)
  {
    this(dirMgr, interpreter, indexReaderDecorator, docidMapperFactory,
        analyzer, similarity, batchSize, batchDelay, rtIndexing,
        ZoieConfig.DEFAULT_MAX_BATCH_SIZE, zoieVersionFactory);
  }

  /**
   * Creates a new ZoieSystem.
   * 
   * @param idxDir
   *          index directory, mandatory.
   * @param interpreter
   *          data interpreter, mandatory.
   * @param indexReaderDecorator
   *          index reader decorator,optional. If not specified,
   *          {@link proj.zoie.impl.indexing.DefaultIndexReaderDecorator} is
   *          used.
   * @param docIdMapperFactory
   *          custom docid mapper factory
   * @param analyzer
   *          Default analyzer, optional. If not specified,
   *          {@link org.apache.lucene.analysis.StandardAnalyzer} is used.
   * @param similarity
   *          Default similarity, optional. If not specified,
   *          {@link org.apache.lucene.search.DefaultSimilarity} is used.
   * @param batchSize
   *          Number of indexing events to hold before flushing to disk.
   * @param batchDelay
   *          How long to wait before flushing to disk.
   * @param rtIndexing
   *          Ensure real-time.
   */
  public ZoieSystem(File idxDir, ZoieIndexableInterpreter<D> interpreter,
      IndexReaderDecorator<R> indexReaderDecorator,
      DocIDMapperFactory docIdMapperFactory, Analyzer analyzer,
      Similarity similarity, int batchSize, long batchDelay,
      boolean rtIndexing, ZoieVersionFactory<V> zoieVersionFactory)
  {
    this(new DefaultDirectoryManager<V>(idxDir, zoieVersionFactory),
        interpreter, indexReaderDecorator, docIdMapperFactory, analyzer,
        similarity, batchSize, batchDelay, rtIndexing, zoieVersionFactory);
  }

  /**
   * Creates a new ZoieSystem.
   * 
   * @param dirMgr
   *          Directory manager, mandatory.
   * @param interpreter
   *          data interpreter, mandatory.
   * @param indexReaderDecorator
   *          index reader decorator,optional. If not specified,
   *          {@link proj.zoie.impl.indexing.DefaultIndexReaderDecorator} is
   *          used.
   * @param docIdMapperFactory
   *          custom docid mapper factory
   * @param analyzer
   *          Default analyzer, optional. If not specified,
   *          {@link org.apache.lucene.analysis.StandardAnalyzer} is used.
   * @param similarity
   *          Default similarity, optional. If not specified,
   *          {@link org.apache.lucene.search.DefaultSimilarity} is used.
   * @param batchSize
   *          desired number of indexing events to hold in buffer before
   *          indexing. If we already have this many, we hold back the data
   *          provider.
   * @param batchDelay
   *          How long to wait before flushing to disk.
   * @param rtIndexing
   *          Ensure real-time.
   * @param maxBatchSize
   *          maximum batch size
   */
  public ZoieSystem(DirectoryManager<V> dirMgr,
      ZoieIndexableInterpreter<D> interpreter,
      IndexReaderDecorator<R> indexReaderDecorator,
      DocIDMapperFactory docidMapperFactory, Analyzer analyzer,
      Similarity similarity, int batchSize, long batchDelay,
      boolean rtIndexing, int maxBatchSize,
      ZoieVersionFactory<V> zoieVersionFactory)
  {
    if (dirMgr == null)
      throw new IllegalArgumentException("null directory manager.");
    _dirMgr = dirMgr;

    if (interpreter == null)
      throw new IllegalArgumentException("null interpreter.");

    docidMapperFactory = docidMapperFactory == null ? new DefaultDocIDMapperFactory()
    : docidMapperFactory;
    _searchIdxMgr = new SearchIndexManager<R, V>(_dirMgr, indexReaderDecorator,
        docidMapperFactory, zoieVersionFactory);
    _realtimeIndexing = rtIndexing;
    _interpreter = interpreter;

    _analyzer = analyzer == null ? new StandardAnalyzer(Version.LUCENE_CURRENT)
    : analyzer;
    _similarity = similarity == null ? new DefaultSimilarity() : similarity;
    log.info("creating Zoie instance --> "
        + _dirMgr.toString()
        + "\t"
        + _interpreter.toString()
        + "\t"
        + (indexReaderDecorator != null ? indexReaderDecorator.toString()
            : "null") + "\t" + docidMapperFactory.toString() + "\t"
            + zoieVersionFactory.toString() + "\tAnalyzer: " + _analyzer.toString()
            + "\tSimilarity: " + _similarity.toString()
            + "\tbatchSize (desired max batch size for indexing to RAM): "
            + batchSize
            + "\tbatchDelay (max time to wait before flushing to disk): "
            + batchDelay + "\trealtime mode: " + rtIndexing);

    _lsnrList = new ConcurrentLinkedQueue<IndexingEventListener<V>>();

    super.setBatchSize(Math.max(1, batchSize)); // realtime memory batch size
    _diskLoader = new DiskLuceneIndexDataLoader<R, V>(_analyzer, _similarity,
        _searchIdxMgr);
    _diskLoader.setOptimizeScheduler(new DefaultOptimizeScheduler(
        getAdminMBean())); // note that the ZoieSystemAdminMBean zoieAdmin
    // parameter for DefaultOptimizeScheduler is not
    // used.
    batchSize = Math.max(1, batchSize);
    if (_realtimeIndexing)
    {
      _rtdc = new RealtimeIndexDataLoader<R, D, V>(_diskLoader, batchSize, Math
          .max(batchSize, maxBatchSize), batchDelay, _analyzer, _similarity,
          _searchIdxMgr, _interpreter, _lsnrList);
    } else
    {
      _rtdc = new BatchedIndexDataLoader<R, D, V>(_diskLoader, batchSize, Math
          .max(batchSize, maxBatchSize), batchDelay, _searchIdxMgr,
          _interpreter, _lsnrList);
    }
    super.setDataConsumer(_rtdc);
    super.setBatchSize(100); // realtime batch size
    _maintenance = newMaintenanceThread();
    _maintenance.setDaemon(true);
  }

  public static <D, V extends ZoieVersion> ZoieSystem<IndexReader, D, V> buildDefaultInstance(
      File idxDir, ZoieIndexableInterpreter<D> interpreter, int batchSize,
      long batchDelay, boolean realtime,
      ZoieVersionFactory<V> zoieVersionFactory)
      {
    return buildDefaultInstance(idxDir, interpreter, new StandardAnalyzer(
        Version.LUCENE_CURRENT), new DefaultSimilarity(), batchSize,
        batchDelay, realtime, zoieVersionFactory);
      }

  public static <D, V extends ZoieVersion> ZoieSystem<IndexReader, D, V> buildDefaultInstance(
      File idxDir, ZoieIndexableInterpreter<D> interpreter, Analyzer analyzer,
      Similarity similarity, int batchSize, long batchDelay, boolean realtime,
      ZoieVersionFactory<V> zoieVersionFactory)
      {
    return new ZoieSystem<IndexReader, D, V>(idxDir, interpreter,
        new DefaultIndexReaderDecorator(), analyzer, similarity, batchSize,
        batchDelay, realtime, zoieVersionFactory);
      }

  public void addIndexingEventListener(IndexingEventListener<V> lsnr)
  {
    _lsnrList.add(lsnr);
  }

  public OptimizeScheduler getOptimizeScheduler()
  {
    return _diskLoader.getOptimizeScheduler();
  }

  public void setOptimizeScheduler(OptimizeScheduler scheduler)
  {
    if (scheduler != null)
    {
      _diskLoader.setOptimizeScheduler(scheduler);
    }
  }


  /**
   * return the zoie version given a string.
   */
  /* (non-Javadoc)
   * @see proj.zoie.api.ZoieVersionFactory#getZoieVersion(java.lang.String)
   */
  @Override
  public V getZoieVersion(String str)
  {
    return getVersion();
  }

  /**
   * return the current disk version. This method should be implemented such that we can use
   * this value to do data syncing. So it is in general the disk version.
   * @see proj.zoie.impl.indexing.AsyncDataConsumer#getVersion()
   */
  @Override
  public V getVersion()
  {
    try
    {
      return _dirMgr.getVersion();
    } catch (IOException e)
    {
      log.error(e);
    }
    return null;
  }

  /**
   * @return the String representation of version for JMX purpose
   * @throws IOException
   */
  public String getCurrentDiskVersion() throws IOException
  {
    V diskv = _dirMgr.getVersion();
    return diskv==null?"-1":diskv.encodeToString();
  }

  public Analyzer getAnalyzer()
  {
    return _analyzer;
  }

  public Similarity getSimilarity()
  {
    return _similarity;
  }

  public void start()
  {
    log.info("starting zoie...");
    _rtdc.start();
    super.start();
    _maintenance.start();
    log.info("zoie started...");
  }

  public void shutdown()
  {
    try
    {
      _shutdownLock.writeLock().lock();
      if (alreadyShutdown)
      {
        log.warn("already shut/shutting down ... ignore new shutdown request");
        return;
      }     
      alreadyShutdown = true;
      _freshness=30000;
    } finally
    {
      _shutdownLock.writeLock().unlock();
    }
    log.info("shutting down zoie...");
    try
    {
      flushEvents(Long.MAX_VALUE);
    } catch (ZoieException e)
    {
      log.error("zoie shutdown encountered ", e);
    }
    _rtdc.shutdown();
    super.stop();
    _searchIdxMgr.close();
<<<<<<< HEAD
    log.info("zoie shutdown successfully.");
  }

  public boolean alreadyShutdown()
  {
    return alreadyShutdown;
  }

  public void refreshDiskReader() throws IOException
  {
    _searchIdxMgr.refreshDiskReader();
  }

  /**
   * Flush the memory index into disk.
   * 
   * @throws ZoieException
   */
  public void flushEvents(long timeout) throws ZoieException
  {
    super.flushEvents(timeout);
    _rtdc.flushEvents(timeout);
    refreshCache(timeout);
  }

  /**
   * Flush events to the memory index.
   * 
   * @throws ZoieException
   */
  public void flushEventsToMemoryIndex(long timeout) throws ZoieException
  {
    super.flushEvents(timeout);
    refreshCache(timeout);
  }

  public boolean isReadltimeIndexing()
  {
    return _realtimeIndexing;
  }

  /**
   * return a list of ZoieIndexReaders. These readers are reference counted and
   * this method should be used in pair with
   * returnIndexReaders(List<ZoieIndexReader<R>> readers)
   * {@link #returnIndexReaders(List)}. It is typical that we create a
   * MultiReader from these readers. When creating MultiReader, it should be
   * created with the closeSubReaders parameter set to false in order to do
   * reference counting correctly.
   * @see proj.zoie.api.IndexReaderFactory#getIndexReaders()
   */
  public List<ZoieIndexReader<R>> getIndexReaders() throws IOException
  {
    long t0 = System.currentTimeMillis();
    cachedreadersLock.readLock().lock();
    List<ZoieIndexReader<R>> readers = cachedreaders; //_searchIdxMgr.getIndexReaders();
=======
		log.info("zoie shutdown successfully.");
	}
	public boolean alreadyShutdown()
	{
	  return alreadyShutdown;
	}
	
	public void refreshDiskReader() throws IOException
	{
		_searchIdxMgr.refreshDiskReader();
    try
    {
      refreshCache(20000L);
    } catch (ZoieException e)
    {
      log.warn("refreshDiskReader refreshCache timeout in 20000ms");
    }
	}
	/**
	 * Flush the memory index into disk.
	 * @throws ZoieException 
	 */
	public void flushEvents(long timeout) throws ZoieException
	{
	  super.flushEvents(timeout);
	  _rtdc.flushEvents(timeout);
    refreshCache(timeout);
	}
	
    /**
     * Flush events to the memory index.
     * @throws ZoieException 
     */
    public void flushEventsToMemoryIndex(long timeout) throws ZoieException
    {
      super.flushEvents(timeout);
      refreshCache(timeout);
    }
    
	public boolean isReadltimeIndexing()
	{
		return _realtimeIndexing;
	}
	
	/**
   * return a list of ZoieIndexReaders. These readers are reference counted and this method
   * should be used in pair with returnIndexReaders(List<ZoieIndexReader<R>> readers) {@link #returnIndexReaders(List)}.
   * It is typical that we create a MultiReader from these readers. When creating MultiReader, it should be created with
   * the closeSubReaders parameter set to false in order to do reference counting correctly.
	 * @see proj.zoie.api.IndexReaderFactory#getIndexReaders()
	 * @see proj.zoie.impl.indexing.ZoieSystem#returnIndexReaders(List)
	 */
	public List<ZoieIndexReader<R>> getIndexReaders() throws IOException
	{
	  long t0 = System.currentTimeMillis();
	  cachedreadersLock.readLock().lock();
	  List<ZoieIndexReader<R>> readers = cachedreaders; //_searchIdxMgr.getIndexReaders();
>>>>>>> 40ce00d8
    for(ZoieIndexReader<R> r : readers)
    {
        r.incZoieRef();
    }
    cachedreadersLock.readLock().unlock();
    t0 = System.currentTimeMillis() - t0;
    if (t0 > SLA)
    {
      log.warn("getIndexReaders returned in " + t0 + "ms more than " + SLA +"ms");
    }
    return readers;
  }

  public int getDiskSegmentCount() throws IOException
  {
    return _searchIdxMgr.getDiskSegmentCount();
  }

  public int getRAMASegmentCount()
  {
    return _searchIdxMgr.getRAMASegmentCount();
  }

  public int getRAMBSegmentCount()
  {
    return _searchIdxMgr.getRAMBSegmentCount();
  }

  /**
   * return the index readers. Since Zoie reuse the index readers, the reference
   * counting is centralized. Same readers should not be returned more than
   * once.
   * 
   * @param readers
   *          The index readers to return. Should be the same as the one
   *          obtained from calling getIndexReaders()
   * 
   * @see proj.zoie.api.IndexReaderFactory#returnIndexReaders(java.util.List)
   */
  public void returnIndexReaders(List<ZoieIndexReader<R>> readers)
  {
    long t0 = System.currentTimeMillis();
    if (readers == null || readers.size()==0) return;
    returningIndexReaderQueueLock.readLock().lock();
    returningIndexReaderQueue.add(readers);
    returningIndexReaderQueueLock.readLock().unlock();
    t0 = System.currentTimeMillis() - t0;
    if (t0 > SLA)
    {
      log.warn("returnIndexReaders returned in "  + t0 + "ms more than " + SLA +"ms");
    }
<<<<<<< HEAD
  }

  public void purgeIndex() throws IOException
  {
    try
=======
	}
	
	public void purgeIndex() throws IOException
	{
	  try
	  {
	    flushEvents(20000L);
	  }
	  catch(ZoieException e)
	  {
	  }
	  _searchIdxMgr.purgeIndex();
    try
    {
      refreshCache(20000L);
    } catch (ZoieException e)
    {
      log.error("refreshCache in purgeIndex", e);
    }
	}

	public int getCurrentMemBatchSize()
	{
	  return getCurrentBatchSize(); 
	}

	public int getCurrentDiskBatchSize()
	{
	  return _rtdc.getCurrentBatchSize(); 
	}

	public void setMaxBatchSize(int maxBatchSize) {
	  _rtdc.setMaxBatchSize(maxBatchSize);
	}
	
    public long getMinUID() throws IOException
>>>>>>> 40ce00d8
    {
      flushEvents(20000L);
    } catch (ZoieException e)
    {
    }
    _searchIdxMgr.purgeIndex();
    try
    {
      refreshCache(20000L);
    } catch (ZoieException e)
    {
      log.error("refreshCache in purgeIndex", e);
    }
  }

  public int getCurrentMemBatchSize()
  {
    return getCurrentBatchSize();
  }

  public int getCurrentDiskBatchSize()
  {
    return _rtdc.getCurrentBatchSize();
  }

  public void setMaxBatchSize(int maxBatchSize)
  {
    _rtdc.setMaxBatchSize(maxBatchSize);
  }

  public long getMinUID() throws IOException
  {
    long minUID = Long.MAX_VALUE;
    List<ZoieIndexReader<R>> readers = getIndexReaders();
    try
    {
      for (ZoieIndexReader<R> reader : readers)
      {
        long uid = reader.getMinUID();
        minUID = (uid < minUID ? uid : minUID);
      }
      return minUID;
    } finally
    {
      returnIndexReaders(readers);
    }
  }

  public long getMaxUID() throws IOException
  {
    long maxUID = Long.MIN_VALUE;
    List<ZoieIndexReader<R>> readers = getIndexReaders();
    try
    {
      for (ZoieIndexReader<R> reader : readers)
      {
        long uid = reader.getMaxUID();
        maxUID = (uid > maxUID ? uid : maxUID);
      }
      return maxUID;
    } finally
    {
      returnIndexReaders(readers);
    }
  }

  public void exportSnapshot(WritableByteChannel channel) throws IOException
  {
    _diskLoader.exportSnapshot(channel);
  }

  public void importSnapshot(ReadableByteChannel channel) throws IOException
  {
    _diskLoader.importSnapshot(channel);
  }

  public ZoieSystemAdminMBean getAdminMBean()
  {
    return new MyZoieSystemAdmin();
  }

  private class MyZoieSystemAdmin implements ZoieSystemAdminMBean
  {
    public void refreshDiskReader() throws IOException
    {
      ZoieSystem.this.refreshDiskReader();
    }

    public long getBatchDelay()
    {
      return _rtdc.getDelay();
    }

    public int getBatchSize()
    {
      return _rtdc.getBatchSize();
    }

    public String getCurrentDiskVersion() throws IOException
    {
      return ZoieSystem.this.getCurrentDiskVersion();
    }

    public int getDiskIndexSize()
    {
      return ZoieSystem.this._searchIdxMgr.getDiskIndexSize();
    }

    public long getDiskIndexSizeBytes()
    {
      return FileUtil.sizeFile(new File(getIndexDir()));
    }

    /*
     * (non-Javadoc)
     * 
     * @see proj.zoie.mbean.ZoieSystemAdminMBean#getDiskFreeSpaceBytes()
     */
    public long getDiskFreeSpaceBytes()
    {
      File index = new File(getIndexDir());
      if (!index.exists())
        return -1;
      return index.getUsableSpace();
    }

    public String getDiskIndexerStatus()
    {
      return String.valueOf(ZoieSystem.this._searchIdxMgr
          .getDiskIndexerStatus());
    }

    public Date getLastDiskIndexModifiedTime()
    {
      return ZoieSystem.this._dirMgr.getLastIndexModifiedTime();
    }

    public String getIndexDir()
    {
      return ZoieSystem.this._dirMgr.getPath();
    }

    public Date getLastOptimizationTime()
    {
      return new Date(_diskLoader.getLastTimeOptimized());
    }

    public int getMaxBatchSize()
    {
      return _rtdc.getMaxBatchSize();
    }

    public int getDiskIndexSegmentCount() throws IOException
    {
      return ZoieSystem.this.getDiskSegmentCount();
    }

    public int getRAMASegmentCount()
    {
      return ZoieSystem.this.getRAMASegmentCount();
    }

    public int getRAMBSegmentCount()
    {
      return ZoieSystem.this.getRAMBSegmentCount();
    }

    public boolean isRealtime()
    {
      return ZoieSystem.this.isReadltimeIndexing();
    }

    public int getRamAIndexSize()
    {
      return ZoieSystem.this._searchIdxMgr.getRamAIndexSize();
    }

    /**
     * @return the String representation of version for JMX purpose
     * @throws IOException
     */
    public String getRamAVersion()
    {
      V ramav = ZoieSystem.this._searchIdxMgr.getRamAVersion();
      return ramav==null?"-1":ramav.encodeToString();
    }

    public int getRamBIndexSize()
    {
      return ZoieSystem.this._searchIdxMgr.getRamBIndexSize();
    }

    /**
     * @return the String representation of version for JMX purpose
     * @throws IOException
     */
    public String getRamBVersion()
    {
      V rambv = ZoieSystem.this._searchIdxMgr.getRamBVersion();
      return rambv==null?"-1":rambv.encodeToString();
    }

    public void optimize(int numSegs) throws IOException
    {
      _diskLoader.optimize(numSegs);
    }

    public void flushToDiskIndex() throws ZoieException
    {
      log.info("flushing to disk");
      ZoieSystem.this.flushEvents(Long.MAX_VALUE);
      log.info("all events flushed to disk");
    }

    public void flushToMemoryIndex() throws ZoieException
    {
      log.info("flushing to memory");
      ZoieSystem.this.flushEventsToMemoryIndex(Long.MAX_VALUE);
      log.info("all events flushed to memory");
    }

    public void setBatchDelay(long batchDelay)
    {
      _rtdc.setDelay(batchDelay);
    }

    public void setBatchSize(int batchSize)
    {
      _rtdc.setBatchSize(batchSize);
    }

    public void setMaxBatchSize(int maxBatchSize)
    {
      ZoieSystem.this.setMaxBatchSize(maxBatchSize);
    }

    public void purgeIndex() throws IOException
    {
      ZoieSystem.this.purgeIndex();
    }

    public void expungeDeletes() throws IOException
    {
      _diskLoader.expungeDeletes();
    }

    public void setNumLargeSegments(int numLargeSegments)
    {
      ZoieSystem.this._searchIdxMgr.setNumLargeSegments(numLargeSegments);
    }

    public int getNumLargeSegments()
    {
      return ZoieSystem.this._searchIdxMgr.getNumLargeSegments();
    }

    public void setMaxSmallSegments(int maxSmallSegments)
    {
      ZoieSystem.this._searchIdxMgr.setMaxSmallSegments(maxSmallSegments);
    }

    public int getMaxSmallSegments()
    {
      return ZoieSystem.this._searchIdxMgr.getMaxSmallSegments();
    }

    public int getMaxMergeDocs()
    {
      return ZoieSystem.this._searchIdxMgr.getMaxMergeDocs();
    }

    public int getMergeFactor()
    {
      return ZoieSystem.this._searchIdxMgr.getMergeFactor();
    }

    public void setMaxMergeDocs(int maxMergeDocs)
    {
      ZoieSystem.this._searchIdxMgr.setMaxMergeDocs(maxMergeDocs);
    }

    public void setMergeFactor(int mergeFactor)
    {
      ZoieSystem.this._searchIdxMgr.setMergeFactor(mergeFactor);
    }

    public boolean isUseCompoundFile()
    {
      return ZoieSystem.this._searchIdxMgr.isUseCompoundFile();
    }

    public void setUseCompoundFile(boolean useCompoundFile)
    {
      ZoieSystem.this._searchIdxMgr.setUseCompoundFile(useCompoundFile);
    }

    public int getCurrentMemBatchSize()
    {
      return ZoieSystem.this.getCurrentMemBatchSize();
    }

    public int getCurrentDiskBatchSize()
    {
      return ZoieSystem.this.getCurrentDiskBatchSize();
    }

    public long getMinUID() throws IOException
    {
      return ZoieSystem.this.getMinUID();
    }

    public long getMaxUID() throws IOException
    {
      return ZoieSystem.this.getMaxUID();
    }

    @Override
    public long getHealth()
    {
      return ZoieHealth.getHealth();
    }

    @Override
    public void resetHealth()
    {
      ZoieHealth.setOK();
    }

    @Override
    public long getSLA()
    {
      return ZoieSystem.this.SLA;
    }

    @Override
    public void setSLA(long sla)
    {
      ZoieSystem.this.SLA = sla;
    }

    @Override
    public long getFreshness()
    {
      return ZoieSystem.this._freshness;
    }

    @Override
    public void setFreshness(long freshness)
    {
      ZoieSystem.this._freshness = freshness;
    }
  }

  @Override
  public StandardMBean getStandardMBean(String name)
  {
    if (name.equals(ZOIEADMIN))
    {
      try
      {
        return new StandardMBean(this.getAdminMBean(), ZoieSystemAdminMBean.class);
      } catch (NotCompliantMBeanException e)
      {
        log.info(e);
        return null;
      }
    }
    if (name.equals(ZOIESTATUS))
    {
      try
      {
        return new StandardMBean(new ZoieIndexingStatusAdmin(this), ZoieIndexingStatusAdminMBean.class);
      } catch (NotCompliantMBeanException e)
      {
        log.info(e);
        return null;
      }
    }
    return null;
  }

  public static String ZOIEADMIN = "zoie-admin";
  public static String ZOIESTATUS = "zoie-status";
  @Override
  public String[] getStandardMBeanNames()
  {
    return new String[]{ZOIEADMIN, ZOIESTATUS};
  }

  public void syncWthVersion(long timeInMillis, V version) throws ZoieException
  {
    super.syncWthVersion(timeInMillis, version);
    refreshCache(timeInMillis);
  }

  private void refreshCache(long timeout) throws ZoieException
  {
    long begintime = System.currentTimeMillis();
    while(cachedreaderTimestamp <= begintime)
    {
      synchronized(cachemonitor)
      {
        cachemonitor.notifyAll();
        long elapsed = System.currentTimeMillis() - begintime;
        if (elapsed > timeout)
        {
          log.debug("refreshCached reader timeout in " + elapsed + "ms");
          throw new ZoieException("refreshCached reader timeout in " + elapsed + "ms");
        }
        long timetowait = Math.min(timeout - elapsed, 200);
        try
        {
          cachemonitor.wait(timetowait);
        } catch (InterruptedException e)
        {
          log.warn("refreshCache", e);
        }
      }
    }
  }
  private final Thread _maintenance;
  private volatile List<ZoieIndexReader<R>> cachedreaders = new ArrayList<ZoieIndexReader<R>>(0);
  private volatile long cachedreaderTimestamp = 0;
  private final ReentrantReadWriteLock cachedreadersLock = new ReentrantReadWriteLock();
  private volatile ConcurrentLinkedQueue<List<ZoieIndexReader<R>>> returningIndexReaderQueue = new ConcurrentLinkedQueue<List<ZoieIndexReader<R>>>();
  private final ReentrantReadWriteLock returningIndexReaderQueueLock = new ReentrantReadWriteLock();
  private final Object cachemonitor = new Object(); 
  
  private Thread newMaintenanceThread()
  {
    return new Thread("zoie-indexReader-maintenance"){
      @Override
      public void run()
      {
        while(true)
        {
          try
          {
            synchronized(cachemonitor)
            {
              cachemonitor.wait(_freshness);
            }
          } catch (InterruptedException e)
          {
            Thread.interrupted(); // clear interrupted state
          }
          List<ZoieIndexReader<R>> newreaders = null;
          if (alreadyShutdown)
          {
            newreaders = new ArrayList<ZoieIndexReader<R>>();
            // clean up and quit
          } else
          {
            try
            {
              newreaders = _searchIdxMgr.getIndexReaders();
            } catch (IOException e)
            {
              log.info("zoie-indexReader-maintenance", e);
              newreaders = new ArrayList<ZoieIndexReader<R>>();
            }
          }
          List<ZoieIndexReader<R>> oldreaders = cachedreaders;
          cachedreadersLock.writeLock().lock();
          cachedreaders = newreaders;
          cachedreadersLock.writeLock().unlock();
          cachedreaderTimestamp = System.currentTimeMillis();
          synchronized(cachemonitor)
          {
            cachemonitor.notifyAll();
          }
          // return the old cached reader
          returnIndexReaders(oldreaders);
          // process the returing index reader queue
          returningIndexReaderQueueLock.writeLock().lock();
          ConcurrentLinkedQueue<List<ZoieIndexReader<R>>> oldreturningIndexReaderQueue = returningIndexReaderQueue;
          returningIndexReaderQueue = new ConcurrentLinkedQueue<List<ZoieIndexReader<R>>>();
          returningIndexReaderQueueLock.writeLock().unlock();
          for(List<ZoieIndexReader<R>> readers : oldreturningIndexReaderQueue)
          {
            for(ZoieIndexReader<R> r : readers)
            {
              r.decZoieRef();
            }
          }
        }
      }
    };
  }
}<|MERGE_RESOLUTION|>--- conflicted
+++ resolved
@@ -509,7 +509,6 @@
     _rtdc.shutdown();
     super.stop();
     _searchIdxMgr.close();
-<<<<<<< HEAD
     log.info("zoie shutdown successfully.");
   }
 
@@ -521,6 +520,13 @@
   public void refreshDiskReader() throws IOException
   {
     _searchIdxMgr.refreshDiskReader();
+    try
+    {
+      refreshCache(20000L);
+    } catch (ZoieException e)
+    {
+      log.warn("refreshDiskReader refreshCache timeout in 20000ms");
+    }
   }
 
   /**
@@ -566,65 +572,6 @@
     long t0 = System.currentTimeMillis();
     cachedreadersLock.readLock().lock();
     List<ZoieIndexReader<R>> readers = cachedreaders; //_searchIdxMgr.getIndexReaders();
-=======
-		log.info("zoie shutdown successfully.");
-	}
-	public boolean alreadyShutdown()
-	{
-	  return alreadyShutdown;
-	}
-	
-	public void refreshDiskReader() throws IOException
-	{
-		_searchIdxMgr.refreshDiskReader();
-    try
-    {
-      refreshCache(20000L);
-    } catch (ZoieException e)
-    {
-      log.warn("refreshDiskReader refreshCache timeout in 20000ms");
-    }
-	}
-	/**
-	 * Flush the memory index into disk.
-	 * @throws ZoieException 
-	 */
-	public void flushEvents(long timeout) throws ZoieException
-	{
-	  super.flushEvents(timeout);
-	  _rtdc.flushEvents(timeout);
-    refreshCache(timeout);
-	}
-	
-    /**
-     * Flush events to the memory index.
-     * @throws ZoieException 
-     */
-    public void flushEventsToMemoryIndex(long timeout) throws ZoieException
-    {
-      super.flushEvents(timeout);
-      refreshCache(timeout);
-    }
-    
-	public boolean isReadltimeIndexing()
-	{
-		return _realtimeIndexing;
-	}
-	
-	/**
-   * return a list of ZoieIndexReaders. These readers are reference counted and this method
-   * should be used in pair with returnIndexReaders(List<ZoieIndexReader<R>> readers) {@link #returnIndexReaders(List)}.
-   * It is typical that we create a MultiReader from these readers. When creating MultiReader, it should be created with
-   * the closeSubReaders parameter set to false in order to do reference counting correctly.
-	 * @see proj.zoie.api.IndexReaderFactory#getIndexReaders()
-	 * @see proj.zoie.impl.indexing.ZoieSystem#returnIndexReaders(List)
-	 */
-	public List<ZoieIndexReader<R>> getIndexReaders() throws IOException
-	{
-	  long t0 = System.currentTimeMillis();
-	  cachedreadersLock.readLock().lock();
-	  List<ZoieIndexReader<R>> readers = cachedreaders; //_searchIdxMgr.getIndexReaders();
->>>>>>> 40ce00d8
     for(ZoieIndexReader<R> r : readers)
     {
         r.incZoieRef();
@@ -676,50 +623,11 @@
     {
       log.warn("returnIndexReaders returned in "  + t0 + "ms more than " + SLA +"ms");
     }
-<<<<<<< HEAD
   }
 
   public void purgeIndex() throws IOException
   {
     try
-=======
-	}
-	
-	public void purgeIndex() throws IOException
-	{
-	  try
-	  {
-	    flushEvents(20000L);
-	  }
-	  catch(ZoieException e)
-	  {
-	  }
-	  _searchIdxMgr.purgeIndex();
-    try
-    {
-      refreshCache(20000L);
-    } catch (ZoieException e)
-    {
-      log.error("refreshCache in purgeIndex", e);
-    }
-	}
-
-	public int getCurrentMemBatchSize()
-	{
-	  return getCurrentBatchSize(); 
-	}
-
-	public int getCurrentDiskBatchSize()
-	{
-	  return _rtdc.getCurrentBatchSize(); 
-	}
-
-	public void setMaxBatchSize(int maxBatchSize) {
-	  _rtdc.setMaxBatchSize(maxBatchSize);
-	}
-	
-    public long getMinUID() throws IOException
->>>>>>> 40ce00d8
     {
       flushEvents(20000L);
     } catch (ZoieException e)

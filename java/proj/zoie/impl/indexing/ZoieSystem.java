package proj.zoie.impl.indexing;

/**
 * Licensed to the Apache Software Foundation (ASF) under one or more
 * contributor license agreements.  See the NOTICE file distributed with
 * this work for additional information regarding copyright ownership.
 * The ASF licenses this file to You under the Apache License, Version 2.0
 * (the "License"); you may not use this file except in compliance with
 * the License.  You may obtain a copy of the License at
 *
 *     http://www.apache.org/licenses/LICENSE-2.0
 *
 * Unless required by applicable law or agreed to in writing, software
 * distributed under the License is distributed on an "AS IS" BASIS,
 * WITHOUT WARRANTIES OR CONDITIONS OF ANY KIND, either express or implied.
 * See the License for the specific language governing permissions and
 * limitations under the License.
 */
import java.io.File;
import java.io.IOException;
import java.nio.channels.ReadableByteChannel;
import java.nio.channels.WritableByteChannel;
import java.util.Date;
import java.util.List;
import java.util.Queue;
import java.util.concurrent.ConcurrentLinkedQueue;
import java.util.concurrent.locks.ReentrantReadWriteLock;

import javax.management.NotCompliantMBeanException;
import javax.management.StandardMBean;

import org.apache.log4j.Logger;
import org.apache.lucene.analysis.Analyzer;
import org.apache.lucene.analysis.standard.StandardAnalyzer;
import org.apache.lucene.index.IndexReader;
import org.apache.lucene.search.DefaultSimilarity;
import org.apache.lucene.search.Similarity;
import org.apache.lucene.util.Version;

import proj.zoie.api.ZoieVersion;
import proj.zoie.api.ZoieVersionFactory;

import proj.zoie.api.DefaultDirectoryManager;
import proj.zoie.api.DirectoryManager;
import proj.zoie.api.DocIDMapperFactory;
import proj.zoie.api.Zoie;
import proj.zoie.api.ZoieException;
import proj.zoie.api.ZoieHealth;
import proj.zoie.api.ZoieIndexReader;
import proj.zoie.api.impl.DefaultDocIDMapperFactory;
import proj.zoie.api.impl.util.FileUtil;
import proj.zoie.api.indexing.DefaultOptimizeScheduler;
import proj.zoie.api.indexing.IndexReaderDecorator;
import proj.zoie.api.indexing.IndexingEventListener;
import proj.zoie.api.indexing.OptimizeScheduler;
import proj.zoie.api.indexing.ZoieIndexableInterpreter;
import proj.zoie.impl.indexing.internal.BatchedIndexDataLoader;
import proj.zoie.impl.indexing.internal.DiskLuceneIndexDataLoader;
import proj.zoie.impl.indexing.internal.RealtimeIndexDataLoader;
import proj.zoie.impl.indexing.internal.SearchIndexManager;
import proj.zoie.mbean.ZoieIndexingStatusAdmin;
import proj.zoie.mbean.ZoieIndexingStatusAdminMBean;
import proj.zoie.mbean.ZoieSystemAdminMBean;

/**
 * Zoie system, main class.
 */

public class ZoieSystem<R extends IndexReader, D, V extends ZoieVersion>
extends AsyncDataConsumer<D, V> implements Zoie<R, D, V>
{

  private static final Logger log = Logger.getLogger(ZoieSystem.class);

  private final DirectoryManager<V> _dirMgr;
  private final boolean _realtimeIndexing;
  private final SearchIndexManager<R, V> _searchIdxMgr;
  private final ZoieIndexableInterpreter<D> _interpreter;
  private final Analyzer _analyzer;
  private final Similarity _similarity;

  private final Queue<IndexingEventListener<V>> _lsnrList;
  private final BatchedIndexDataLoader<R, D, V> _rtdc;
  private final DiskLuceneIndexDataLoader<R, V> _diskLoader;
  private volatile boolean alreadyShutdown = false;
  private final ReentrantReadWriteLock _shutdownLock = new ReentrantReadWriteLock();
<<<<<<< HEAD
  private volatile long SLA = 10; // getIndexReaders should return in 10ms or a warning is logged

  /**
   * Creates a new ZoieSystem.
   * 
   * @param idxDir
   *          index directory, mandatory.
   * @param interpreter
   *          data interpreter, mandatory.
   * @param indexReaderDecorator
   *          index reader decorator,optional. If not specified,
   *          {@link proj.zoie.impl.indexing.DefaultIndexReaderDecorator} is
   *          used.
   * @param analyzer
   *          Default analyzer, optional. If not specified,
   *          {@link org.apache.lucene.analysis.StandardAnalyzer} is used.
   * @param similarity
   *          Default similarity, optional. If not specified,
   *          {@link org.apache.lucene.search.DefaultSimilarity} is used.
   * @param batchSize
   *          Number of indexing events to hold before flushing to disk.
   * @param batchDelay
   *          How long to wait before flushing to disk.
   * @param rtIndexing
   *          Ensure real-time.
   */
  public ZoieSystem(File idxDir, ZoieIndexableInterpreter<D> interpreter,
      IndexReaderDecorator<R> indexReaderDecorator, Analyzer analyzer,
      Similarity similarity, int batchSize, long batchDelay,
      boolean rtIndexing, ZoieVersionFactory<V> zoieVersionFactory)
  {
    this(new DefaultDirectoryManager<V>(idxDir, zoieVersionFactory),
        interpreter, indexReaderDecorator, analyzer, similarity, batchSize,
        batchDelay, rtIndexing, zoieVersionFactory);
  }

  /**
   * Creates a new ZoieSystem.
   * 
   * @param dirMgr
   *          Directory manager, mandatory.
   * @param interpreter
   *          data interpreter, mandatory.
   * @param indexReaderDecorator
   *          index reader decorator,optional. If not specified,
   *          {@link proj.zoie.impl.indexing.DefaultIndexReaderDecorator} is
   *          used.
   * @param zoieConfig
   *          configuration object
   */
  public ZoieSystem(DirectoryManager<V> dirMgr,
      ZoieIndexableInterpreter<D> interpreter,
      IndexReaderDecorator<R> indexReaderDecorator, ZoieConfig<V> zoieConfig)
  {
    this(dirMgr, interpreter, indexReaderDecorator, zoieConfig
        .getDocidMapperFactory(), zoieConfig.getAnalyzer(), zoieConfig
        .getSimilarity(), zoieConfig.getBatchSize(),
        zoieConfig.getBatchDelay(), zoieConfig.isRtIndexing(), zoieConfig
        .getMaxBatchSize(), zoieConfig.getZoieVersionFactory());
  }

  /**
   * Creates a new ZoieSystem.
   * 
   * @param idxDir
   *          index directory, mandatory.
   * @param interpreter
   *          data interpreter, mandatory.
   * @param indexReaderDecorator
   *          index reader decorator,optional. If not specified,
   *          {@link proj.zoie.impl.indexing.DefaultIndexReaderDecorator} is
   *          used.
   * @param zoieConfig
   *          configuration object
   */
  public ZoieSystem(File idxDir, ZoieIndexableInterpreter<D> interpreter,
      IndexReaderDecorator<R> indexReaderDecorator, ZoieConfig<V> zoieConfig)
  {
    this(new DefaultDirectoryManager<V>(idxDir, zoieConfig
        .getZoieVersionFactory()), interpreter, indexReaderDecorator,
        zoieConfig.getDocidMapperFactory(), zoieConfig.getAnalyzer(),
        zoieConfig.getSimilarity(), zoieConfig.getBatchSize(), zoieConfig
        .getBatchDelay(), zoieConfig.isRtIndexing(), zoieConfig
        .getMaxBatchSize(), zoieConfig.getZoieVersionFactory());
  }

  /**
   * Creates a new ZoieSystem.
   * 
   * @param dirMgr
   *          Directory manager, mandatory.
   * @param interpreter
   *          data interpreter, mandatory.
   * @param indexReaderDecorator
   *          index reader decorator,optional. If not specified,
   *          {@link proj.zoie.impl.indexing.DefaultIndexReaderDecorator} is
   *          used.
   * @param analyzer
   *          Default analyzer, optional. If not specified,
   *          {@link org.apache.lucene.analysis.StandardAnalyzer} is used.
   * @param similarity
   *          Default similarity, optional. If not specified,
   *          {@link org.apache.lucene.search.DefaultSimilarity} is used.
   * @param batchSize
   *          Number of indexing events to hold before flushing to disk.
   * @param batchDelay
   *          How long to wait before flushing to disk.
   * @param rtIndexing
   *          Ensure real-time.
   */
  public ZoieSystem(DirectoryManager<V> dirMgr,
      ZoieIndexableInterpreter<D> interpreter,
      IndexReaderDecorator<R> indexReaderDecorator, Analyzer analyzer,
      Similarity similarity, int batchSize, long batchDelay,
      boolean rtIndexing, ZoieVersionFactory<V> zoieVersionFactory)
  {
    this(dirMgr, interpreter, indexReaderDecorator,
        new DefaultDocIDMapperFactory(), analyzer, similarity, batchSize,
        batchDelay, rtIndexing, zoieVersionFactory);
    // this(dirMgr, interpreter, indexReaderDecorator, analyzer, similarity,
    // batchSize, batchDelay, rtIndexing);
  }

  /**
   * Creates a new ZoieSystem.
   * 
   * @param dirMgr
   *          Directory manager, mandatory.
   * @param interpreter
   *          data interpreter, mandatory.
   * @param indexReaderDecorator
   *          index reader decorator,optional. If not specified,
   *          {@link proj.zoie.impl.indexing.DefaultIndexReaderDecorator} is
   *          used.
   * @param docIdMapperFactory
   *          custom docid mapper factory
   * @param analyzer
   *          Default analyzer, optional. If not specified,
   *          {@link org.apache.lucene.analysis.StandardAnalyzer} is used.
   * @param similarity
   *          Default similarity, optional. If not specified,
   *          {@link org.apache.lucene.search.DefaultSimilarity} is used.
   * @param batchSize
   *          desired number of indexing events to hold in buffer before
   *          indexing. If we already have this many, we hold back the data
   *          provider.
   * @param batchDelay
   *          How long to wait before flushing to disk.
   * @param rtIndexing
   *          Ensure real-time.
   */
  public ZoieSystem(DirectoryManager<V> dirMgr,
      ZoieIndexableInterpreter<D> interpreter,
      IndexReaderDecorator<R> indexReaderDecorator,
      DocIDMapperFactory docidMapperFactory, Analyzer analyzer,
      Similarity similarity, int batchSize, long batchDelay,
      boolean rtIndexing, ZoieVersionFactory<V> zoieVersionFactory)
  {
    this(dirMgr, interpreter, indexReaderDecorator, docidMapperFactory,
        analyzer, similarity, batchSize, batchDelay, rtIndexing,
        ZoieConfig.DEFAULT_MAX_BATCH_SIZE, zoieVersionFactory);
  }

  /**
   * Creates a new ZoieSystem.
   * 
   * @param idxDir
   *          index directory, mandatory.
   * @param interpreter
   *          data interpreter, mandatory.
   * @param indexReaderDecorator
   *          index reader decorator,optional. If not specified,
   *          {@link proj.zoie.impl.indexing.DefaultIndexReaderDecorator} is
   *          used.
   * @param docIdMapperFactory
   *          custom docid mapper factory
   * @param analyzer
   *          Default analyzer, optional. If not specified,
   *          {@link org.apache.lucene.analysis.StandardAnalyzer} is used.
   * @param similarity
   *          Default similarity, optional. If not specified,
   *          {@link org.apache.lucene.search.DefaultSimilarity} is used.
   * @param batchSize
   *          Number of indexing events to hold before flushing to disk.
   * @param batchDelay
   *          How long to wait before flushing to disk.
   * @param rtIndexing
   *          Ensure real-time.
   */
  public ZoieSystem(File idxDir, ZoieIndexableInterpreter<D> interpreter,
      IndexReaderDecorator<R> indexReaderDecorator,
      DocIDMapperFactory docIdMapperFactory, Analyzer analyzer,
      Similarity similarity, int batchSize, long batchDelay,
      boolean rtIndexing, ZoieVersionFactory<V> zoieVersionFactory)
  {
    this(new DefaultDirectoryManager<V>(idxDir, zoieVersionFactory),
        interpreter, indexReaderDecorator, docIdMapperFactory, analyzer,
        similarity, batchSize, batchDelay, rtIndexing, zoieVersionFactory);
  }

  /**
   * Creates a new ZoieSystem.
   * 
   * @param dirMgr
   *          Directory manager, mandatory.
   * @param interpreter
   *          data interpreter, mandatory.
   * @param indexReaderDecorator
   *          index reader decorator,optional. If not specified,
   *          {@link proj.zoie.impl.indexing.DefaultIndexReaderDecorator} is
   *          used.
   * @param docIdMapperFactory
   *          custom docid mapper factory
   * @param analyzer
   *          Default analyzer, optional. If not specified,
   *          {@link org.apache.lucene.analysis.StandardAnalyzer} is used.
   * @param similarity
   *          Default similarity, optional. If not specified,
   *          {@link org.apache.lucene.search.DefaultSimilarity} is used.
   * @param batchSize
   *          desired number of indexing events to hold in buffer before
   *          indexing. If we already have this many, we hold back the data
   *          provider.
   * @param batchDelay
   *          How long to wait before flushing to disk.
   * @param rtIndexing
   *          Ensure real-time.
   * @param maxBatchSize
   *          maximum batch size
   */
  public ZoieSystem(DirectoryManager<V> dirMgr,
      ZoieIndexableInterpreter<D> interpreter,
      IndexReaderDecorator<R> indexReaderDecorator,
      DocIDMapperFactory docidMapperFactory, Analyzer analyzer,
      Similarity similarity, int batchSize, long batchDelay,
      boolean rtIndexing, int maxBatchSize,
      ZoieVersionFactory<V> zoieVersionFactory)
  {
    if (dirMgr == null)
      throw new IllegalArgumentException("null directory manager.");
    _dirMgr = dirMgr;

    if (interpreter == null)
      throw new IllegalArgumentException("null interpreter.");

    docidMapperFactory = docidMapperFactory == null ? new DefaultDocIDMapperFactory()
    : docidMapperFactory;
    _searchIdxMgr = new SearchIndexManager<R, V>(_dirMgr, indexReaderDecorator,
        docidMapperFactory, zoieVersionFactory);
    _realtimeIndexing = rtIndexing;
    _interpreter = interpreter;

    _analyzer = analyzer == null ? new StandardAnalyzer(Version.LUCENE_CURRENT)
    : analyzer;
    _similarity = similarity == null ? new DefaultSimilarity() : similarity;
    log.info("creating Zoie instance --> "
        + _dirMgr.toString()
        + "\t"
        + _interpreter.toString()
        + "\t"
        + (indexReaderDecorator != null ? indexReaderDecorator.toString()
            : "null") + "\t" + docidMapperFactory.toString() + "\t"
            + zoieVersionFactory.toString() + "\tAnalyzer: " + _analyzer.toString()
            + "\tSimilarity: " + _similarity.toString()
            + "\tbatchSize (desired max batch size for indexing to RAM): "
            + batchSize
            + "\tbatchDelay (max time to wait before flushing to disk): "
            + batchDelay + "\trealtime mode: " + rtIndexing);

    _lsnrList = new ConcurrentLinkedQueue<IndexingEventListener<V>>();

    super.setBatchSize(Math.max(1, batchSize)); // realtime memory batch size
    _diskLoader = new DiskLuceneIndexDataLoader<R, V>(_analyzer, _similarity,
        _searchIdxMgr);
    _diskLoader.setOptimizeScheduler(new DefaultOptimizeScheduler(
        getAdminMBean())); // note that the ZoieSystemAdminMBean zoieAdmin
    // parameter for DefaultOptimizeScheduler is not
    // used.
    batchSize = Math.max(1, batchSize);
    if (_realtimeIndexing)
    {
      _rtdc = new RealtimeIndexDataLoader<R, D, V>(_diskLoader, batchSize, Math
          .max(batchSize, maxBatchSize), batchDelay, _analyzer, _similarity,
          _searchIdxMgr, _interpreter, _lsnrList);
    } else
=======
  private volatile long SLA = 4; // getIndexReaders should return in 4ms or a warning is logged
	
	/**
	 * Creates a new ZoieSystem.
	 * @param idxDir index directory, mandatory.
	 * @param interpreter data interpreter, mandatory.
	 * @param indexReaderDecorator index reader decorator,optional. If not specified, {@link proj.zoie.impl.indexing.DefaultIndexReaderDecorator} is used. 
	 * @param docIdMapperFactory custom docid mapper factory
	 * @param analyzer Default analyzer, optional. If not specified, {@link org.apache.lucene.analysis.StandardAnalyzer} is used.
	 * @param similarity Default similarity, optional. If not specified, {@link org.apache.lucene.search.DefaultSimilarity} is used.
	 * @param batchSize Number of indexing events to hold before flushing to disk.
	 * @param batchDelay How long to wait before flushing to disk.
	 * @param rtIndexing Ensure real-time.
	 */
	public ZoieSystem(File idxDir,ZoieIndexableInterpreter<V> interpreter,IndexReaderDecorator<R> indexReaderDecorator,DocIDMapperFactory docIdMapperFactory,Analyzer analyzer,Similarity similarity,int batchSize,long batchDelay,boolean rtIndexing)
	{
	  this(new DefaultDirectoryManager(idxDir), interpreter, indexReaderDecorator, docIdMapperFactory,analyzer, similarity, batchSize, batchDelay, rtIndexing);
	}
	
	/**
	 * Creates a new ZoieSystem.
	 * @param idxDir index directory, mandatory.
	 * @param interpreter data interpreter, mandatory.
	 * @param indexReaderDecorator index reader decorator,optional. If not specified, {@link proj.zoie.impl.indexing.DefaultIndexReaderDecorator} is used. 
	 * @param analyzer Default analyzer, optional. If not specified, {@link org.apache.lucene.analysis.StandardAnalyzer} is used.
	 * @param similarity Default similarity, optional. If not specified, {@link org.apache.lucene.search.DefaultSimilarity} is used.
	 * @param batchSize Number of indexing events to hold before flushing to disk.
	 * @param batchDelay How long to wait before flushing to disk.
	 * @param rtIndexing Ensure real-time.
	 */
	public ZoieSystem(File idxDir,ZoieIndexableInterpreter<V> interpreter,IndexReaderDecorator<R> indexReaderDecorator,Analyzer analyzer,Similarity similarity,int batchSize,long batchDelay,boolean rtIndexing)
	{
	  this(new DefaultDirectoryManager(idxDir), interpreter, indexReaderDecorator, analyzer, similarity, batchSize, batchDelay, rtIndexing);
	}
	
	/**
	 * Creates a new ZoieSystem.
     * @param dirMgr Directory manager, mandatory.
     * @param interpreter data interpreter, mandatory.
     * @param indexReaderDecorator index reader decorator,optional. If not specified, {@link proj.zoie.impl.indexing.DefaultIndexReaderDecorator} is used. 
     * @param analyzer Default analyzer, optional. If not specified, {@link org.apache.lucene.analysis.StandardAnalyzer} is used.
     * @param similarity Default similarity, optional. If not specified, {@link org.apache.lucene.search.DefaultSimilarity} is used.
     * @param batchSize Number of indexing events to hold before flushing to disk.
     * @param batchDelay How long to wait before flushing to disk.
     * @param rtIndexing Ensure real-time.
     */
    public ZoieSystem(DirectoryManager dirMgr,ZoieIndexableInterpreter<V> interpreter,IndexReaderDecorator<R> indexReaderDecorator,Analyzer analyzer,Similarity similarity,int batchSize,long batchDelay,boolean rtIndexing)
>>>>>>> f4a5b21f
    {
      _rtdc = new BatchedIndexDataLoader<R, D, V>(_diskLoader, batchSize, Math
          .max(batchSize, maxBatchSize), batchDelay, _searchIdxMgr,
          _interpreter, _lsnrList);
    }
    super.setDataConsumer(_rtdc);
    super.setBatchSize(100); // realtime batch size
  }

  public static <D, V extends ZoieVersion> ZoieSystem<IndexReader, D, V> buildDefaultInstance(
      File idxDir, ZoieIndexableInterpreter<D> interpreter, int batchSize,
      long batchDelay, boolean realtime,
      ZoieVersionFactory<V> zoieVersionFactory)
      {
    return buildDefaultInstance(idxDir, interpreter, new StandardAnalyzer(
        Version.LUCENE_CURRENT), new DefaultSimilarity(), batchSize,
        batchDelay, realtime, zoieVersionFactory);
      }

  public static <D, V extends ZoieVersion> ZoieSystem<IndexReader, D, V> buildDefaultInstance(
      File idxDir, ZoieIndexableInterpreter<D> interpreter, Analyzer analyzer,
      Similarity similarity, int batchSize, long batchDelay, boolean realtime,
      ZoieVersionFactory<V> zoieVersionFactory)
      {
    return new ZoieSystem<IndexReader, D, V>(idxDir, interpreter,
        new DefaultIndexReaderDecorator(), analyzer, similarity, batchSize,
        batchDelay, realtime, zoieVersionFactory);
      }

  public void addIndexingEventListener(IndexingEventListener<V> lsnr)
  {
    _lsnrList.add(lsnr);
  }

  public OptimizeScheduler getOptimizeScheduler()
  {
    return _diskLoader.getOptimizeScheduler();
  }

  public void setOptimizeScheduler(OptimizeScheduler scheduler)
  {
    if (scheduler != null)
    {
      _diskLoader.setOptimizeScheduler(scheduler);
    }
  }


  /**
   * return the zoie version given a string.
   */
  /* (non-Javadoc)
   * @see proj.zoie.api.ZoieVersionFactory#getZoieVersion(java.lang.String)
   */
  @Override
  public V getZoieVersion(String str)
  {
    return getVersion();
  }

  /**
   * return the current disk version. This method should be implemented such that we can use
   * this value to do data syncing. So it is in general the disk version.
   * @see proj.zoie.impl.indexing.AsyncDataConsumer#getVersion()
   */
  @Override
  public V getVersion()
  {
    try
    {
      return _dirMgr.getVersion();
    } catch (IOException e)
    {
      log.error(e);
    }
    return null;
  }

  /**
   * @return the String representation of version for JMX purpose
   * @throws IOException
   */
  public String getCurrentDiskVersion() throws IOException
  {
    return _dirMgr.getVersion().encodeToString();
  }

  public Analyzer getAnalyzer()
  {
    return _analyzer;
  }

  public Similarity getSimilarity()
  {
    return _similarity;
  }

  public void start()
  {
    log.info("starting zoie...");
    _rtdc.start();
    super.start();
    log.info("zoie started...");
  }

  public void shutdown()
  {
    try
    {
      _shutdownLock.writeLock().lock();
      if (alreadyShutdown)
      {
        log.warn("already shut/shutting down ... ignore new shutdown request");
        return;
      }     
      alreadyShutdown = true;
    } finally
    {
      _shutdownLock.writeLock().unlock();
    }
    log.info("shutting down zoie...");
    try
    {
      flushEvents(Long.MAX_VALUE);
    } catch (ZoieException e)
    {
      log.error("zoie shutdown encountered ", e);
    }
    _rtdc.shutdown();
    super.stop();
    _searchIdxMgr.close();
    log.info("zoie shutdown successfully.");
  }

  public boolean alreadyShutdown()
  {
    return alreadyShutdown;
  }

  public void refreshDiskReader() throws IOException
  {
    _searchIdxMgr.refreshDiskReader();
  }

  /**
   * Flush the memory index into disk.
   * 
   * @throws ZoieException
   */
  public void flushEvents(long timeout) throws ZoieException
  {
    super.flushEvents(timeout);
    _rtdc.flushEvents(timeout);
  }

  /**
   * Flush events to the memory index.
   * 
   * @throws ZoieException
   */
  public void flushEventsToMemoryIndex(long timeout) throws ZoieException
  {
    super.flushEvents(timeout);
  }

  public boolean isReadltimeIndexing()
  {
    return _realtimeIndexing;
  }

  /**
   * return a list of ZoieIndexReaders. These readers are reference counted and
   * this method should be used in pair with
   * returnIndexReaders(List<ZoieIndexReader<R>> readers)
   * {@link #returnIndexReaders(List)}. It is typical that we create a
   * MultiReader from these readers. When creating MultiReader, it should be
   * created with the closeSubReaders parameter set to false in order to do
   * reference counting correctly.
   * @see proj.zoie.api.IndexReaderFactory#getIndexReaders()
   */
  public List<ZoieIndexReader<R>> getIndexReaders() throws IOException
  {
    long t0 = System.currentTimeMillis();
    List<ZoieIndexReader<R>> readers = _searchIdxMgr.getIndexReaders();
    t0 = System.currentTimeMillis() - t0;
    if (t0 > SLA)
    {
      log.warn("getIndexReaders returned in " + t0 + "ms more than " + SLA +"ms");
    }
    return readers;  
  }

  public int getDiskSegmentCount() throws IOException
  {
    return _searchIdxMgr.getDiskSegmentCount();
  }

  public int getRAMASegmentCount()
  {
    return _searchIdxMgr.getRAMASegmentCount();
  }

  public int getRAMBSegmentCount()
  {
    return _searchIdxMgr.getRAMBSegmentCount();
  }

  /**
   * return the index readers. Since Zoie reuse the index readers, the reference
   * counting is centralized. Same readers should not be returned more than
   * once.
   * 
   * @param readers
   *          The index readers to return. Should be the same as the one
   *          obtained from calling getIndexReaders()
   * 
   * @see proj.zoie.api.IndexReaderFactory#returnIndexReaders(java.util.List)
   */
  public void returnIndexReaders(List<ZoieIndexReader<R>> readers)
  {
    long t0 = System.currentTimeMillis();
    for (ZoieIndexReader<R> r : readers)
    {
      try
      {
        r.decRef();
      } catch (IOException e)
      {
        log.error("error when decRef on reader ", e);
      }
    }
    t0 = System.currentTimeMillis() - t0;
    if (t0 > SLA)
    {
      log.warn("returnIndexReaders returned in "  + t0 + "ms more than " + SLA +"ms");
    }
  }

  public void purgeIndex() throws IOException
  {
    try
    {
      flushEvents(20000L);
    } catch (ZoieException e)
    {
    }
    _searchIdxMgr.purgeIndex();
  }

  public int getCurrentMemBatchSize()
  {
    return getCurrentBatchSize();
  }

  public int getCurrentDiskBatchSize()
  {
    return _rtdc.getCurrentBatchSize();
  }

  public void setMaxBatchSize(int maxBatchSize)
  {
    _rtdc.setMaxBatchSize(maxBatchSize);
  }

  public long getMinUID() throws IOException
  {
    long minUID = Long.MAX_VALUE;
    List<ZoieIndexReader<R>> readers = getIndexReaders();
    try
    {
      for (ZoieIndexReader<R> reader : readers)
      {
        long uid = reader.getMinUID();
        minUID = (uid < minUID ? uid : minUID);
      }
      return minUID;
    } finally
    {
      returnIndexReaders(readers);
    }
  }

  public long getMaxUID() throws IOException
  {
    long maxUID = Long.MIN_VALUE;
    List<ZoieIndexReader<R>> readers = getIndexReaders();
    try
    {
      for (ZoieIndexReader<R> reader : readers)
      {
        long uid = reader.getMaxUID();
        maxUID = (uid > maxUID ? uid : maxUID);
      }
      return maxUID;
    } finally
    {
      returnIndexReaders(readers);
    }
  }

  public void exportSnapshot(WritableByteChannel channel) throws IOException
  {
    _diskLoader.exportSnapshot(channel);
  }

  public void importSnapshot(ReadableByteChannel channel) throws IOException
  {
    _diskLoader.importSnapshot(channel);
  }

  public ZoieSystemAdminMBean getAdminMBean()
  {
    return new MyZoieSystemAdmin();
  }

  private class MyZoieSystemAdmin implements ZoieSystemAdminMBean
  {
    public void refreshDiskReader() throws IOException
    {
      ZoieSystem.this.refreshDiskReader();
    }

    public long getBatchDelay()
    {
      return _rtdc.getDelay();
    }

    public int getBatchSize()
    {
      return _rtdc.getBatchSize();
    }

    public String getCurrentDiskVersion() throws IOException
    {
      return ZoieSystem.this.getCurrentDiskVersion();
    }

    public int getDiskIndexSize()
    {
      return ZoieSystem.this._searchIdxMgr.getDiskIndexSize();
    }

    public long getDiskIndexSizeBytes()
    {
      return FileUtil.sizeFile(new File(getIndexDir()));
    }

    /*
     * (non-Javadoc)
     * 
     * @see proj.zoie.mbean.ZoieSystemAdminMBean#getDiskFreeSpaceBytes()
     */
    public long getDiskFreeSpaceBytes()
    {
      File index = new File(getIndexDir());
      if (!index.exists())
        return -1;
      return index.getUsableSpace();
    }

    public String getDiskIndexerStatus()
    {
      return String.valueOf(ZoieSystem.this._searchIdxMgr
          .getDiskIndexerStatus());
    }

    public Date getLastDiskIndexModifiedTime()
    {
      return ZoieSystem.this._dirMgr.getLastIndexModifiedTime();
    }

    public String getIndexDir()
    {
      return ZoieSystem.this._dirMgr.getPath();
    }

    public Date getLastOptimizationTime()
    {
      return new Date(_diskLoader.getLastTimeOptimized());
    }

    public int getMaxBatchSize()
    {
      return _rtdc.getMaxBatchSize();
    }

    public int getDiskIndexSegmentCount() throws IOException
    {
      return ZoieSystem.this.getDiskSegmentCount();
    }

    public int getRAMASegmentCount()
    {
      return ZoieSystem.this.getRAMASegmentCount();
    }

    public int getRAMBSegmentCount()
    {
      return ZoieSystem.this.getRAMBSegmentCount();
    }

    public boolean isRealtime()
    {
      return ZoieSystem.this.isReadltimeIndexing();
    }

    public int getRamAIndexSize()
    {
      return ZoieSystem.this._searchIdxMgr.getRamAIndexSize();
    }

    /**
     * @return the String representation of version for JMX purpose
     * @throws IOException
     */
    public String getRamAVersion()
    {
      return ZoieSystem.this._searchIdxMgr.getRamAVersion().encodeToString();
    }

    public int getRamBIndexSize()
    {
      return ZoieSystem.this._searchIdxMgr.getRamBIndexSize();
    }

    /**
     * @return the String representation of version for JMX purpose
     * @throws IOException
     */
    public String getRamBVersion()
    {
      return ZoieSystem.this._searchIdxMgr.getRamBVersion().encodeToString();
    }

    public void optimize(int numSegs) throws IOException
    {
      _diskLoader.optimize(numSegs);
    }

    public void flushToDiskIndex() throws ZoieException
    {
      log.info("flushing to disk");
      ZoieSystem.this.flushEvents(Long.MAX_VALUE);
      log.info("all events flushed to disk");
    }

    public void flushToMemoryIndex() throws ZoieException
    {
      log.info("flushing to memory");
      ZoieSystem.this.flushEventsToMemoryIndex(Long.MAX_VALUE);
      log.info("all events flushed to memory");
    }

    public void setBatchDelay(long batchDelay)
    {
      _rtdc.setDelay(batchDelay);
    }

    public void setBatchSize(int batchSize)
    {
      _rtdc.setBatchSize(batchSize);
    }

    public void setMaxBatchSize(int maxBatchSize)
    {
      ZoieSystem.this.setMaxBatchSize(maxBatchSize);
    }

    public void purgeIndex() throws IOException
    {
      ZoieSystem.this.purgeIndex();
    }

    public void expungeDeletes() throws IOException
    {
      _diskLoader.expungeDeletes();
    }

    public void setNumLargeSegments(int numLargeSegments)
    {
      ZoieSystem.this._searchIdxMgr.setNumLargeSegments(numLargeSegments);
    }

    public int getNumLargeSegments()
    {
      return ZoieSystem.this._searchIdxMgr.getNumLargeSegments();
    }

    public void setMaxSmallSegments(int maxSmallSegments)
    {
      ZoieSystem.this._searchIdxMgr.setMaxSmallSegments(maxSmallSegments);
    }

    public int getMaxSmallSegments()
    {
      return ZoieSystem.this._searchIdxMgr.getMaxSmallSegments();
    }

    public int getMaxMergeDocs()
    {
      return ZoieSystem.this._searchIdxMgr.getMaxMergeDocs();
    }

    public int getMergeFactor()
    {
      return ZoieSystem.this._searchIdxMgr.getMergeFactor();
    }

    public void setMaxMergeDocs(int maxMergeDocs)
    {
      ZoieSystem.this._searchIdxMgr.setMaxMergeDocs(maxMergeDocs);
    }

    public void setMergeFactor(int mergeFactor)
    {
      ZoieSystem.this._searchIdxMgr.setMergeFactor(mergeFactor);
    }

    public boolean isUseCompoundFile()
    {
      return ZoieSystem.this._searchIdxMgr.isUseCompoundFile();
    }

    public void setUseCompoundFile(boolean useCompoundFile)
    {
      ZoieSystem.this._searchIdxMgr.setUseCompoundFile(useCompoundFile);
    }

    public int getCurrentMemBatchSize()
    {
      return ZoieSystem.this.getCurrentMemBatchSize();
    }

    public int getCurrentDiskBatchSize()
    {
      return ZoieSystem.this.getCurrentDiskBatchSize();
    }

    public long getMinUID() throws IOException
    {
      return ZoieSystem.this.getMinUID();
    }

    public long getMaxUID() throws IOException
    {
      return ZoieSystem.this.getMaxUID();
    }

    @Override
    public long getHealth()
    {
      return ZoieHealth.getHealth();
    }

    @Override
    public void resetHealth()
    {
      ZoieHealth.setOK();
    }

    @Override
    public long getSLA()
    {
      return ZoieSystem.this.SLA;
    }

    @Override
    public void setSLA(long sla)
    {
      ZoieSystem.this.SLA = sla;
    }
  }

  @Override
  public StandardMBean getStandardMBean(String name)
  {
    if (name.equals(ZOIEADMIN))
    {
      try
      {
        return new StandardMBean(this.getAdminMBean(), ZoieSystemAdminMBean.class);
      } catch (NotCompliantMBeanException e)
      {
        log.info(e);
        return null;
      }
    }
    if (name.equals(ZOIESTATUS))
    {
      try
      {
        return new StandardMBean(new ZoieIndexingStatusAdmin(this), ZoieIndexingStatusAdminMBean.class);
      } catch (NotCompliantMBeanException e)
      {
        log.info(e);
        return null;
      }
    }
    return null;
  }

  public static String ZOIEADMIN = "zoie-admin";
  public static String ZOIESTATUS = "zoie-status";
  @Override
  public String[] getStandardMBeanNames()
  {
    return new String[]{ZOIEADMIN, ZOIESTATUS};
  }
}<|MERGE_RESOLUTION|>--- conflicted
+++ resolved
@@ -84,8 +84,7 @@
   private final DiskLuceneIndexDataLoader<R, V> _diskLoader;
   private volatile boolean alreadyShutdown = false;
   private final ReentrantReadWriteLock _shutdownLock = new ReentrantReadWriteLock();
-<<<<<<< HEAD
-  private volatile long SLA = 10; // getIndexReaders should return in 10ms or a warning is logged
+  private volatile long SLA = 4; // getIndexReaders should return in 4ms or a warning is logged
 
   /**
    * Creates a new ZoieSystem.
@@ -370,55 +369,6 @@
           .max(batchSize, maxBatchSize), batchDelay, _analyzer, _similarity,
           _searchIdxMgr, _interpreter, _lsnrList);
     } else
-=======
-  private volatile long SLA = 4; // getIndexReaders should return in 4ms or a warning is logged
-	
-	/**
-	 * Creates a new ZoieSystem.
-	 * @param idxDir index directory, mandatory.
-	 * @param interpreter data interpreter, mandatory.
-	 * @param indexReaderDecorator index reader decorator,optional. If not specified, {@link proj.zoie.impl.indexing.DefaultIndexReaderDecorator} is used. 
-	 * @param docIdMapperFactory custom docid mapper factory
-	 * @param analyzer Default analyzer, optional. If not specified, {@link org.apache.lucene.analysis.StandardAnalyzer} is used.
-	 * @param similarity Default similarity, optional. If not specified, {@link org.apache.lucene.search.DefaultSimilarity} is used.
-	 * @param batchSize Number of indexing events to hold before flushing to disk.
-	 * @param batchDelay How long to wait before flushing to disk.
-	 * @param rtIndexing Ensure real-time.
-	 */
-	public ZoieSystem(File idxDir,ZoieIndexableInterpreter<V> interpreter,IndexReaderDecorator<R> indexReaderDecorator,DocIDMapperFactory docIdMapperFactory,Analyzer analyzer,Similarity similarity,int batchSize,long batchDelay,boolean rtIndexing)
-	{
-	  this(new DefaultDirectoryManager(idxDir), interpreter, indexReaderDecorator, docIdMapperFactory,analyzer, similarity, batchSize, batchDelay, rtIndexing);
-	}
-	
-	/**
-	 * Creates a new ZoieSystem.
-	 * @param idxDir index directory, mandatory.
-	 * @param interpreter data interpreter, mandatory.
-	 * @param indexReaderDecorator index reader decorator,optional. If not specified, {@link proj.zoie.impl.indexing.DefaultIndexReaderDecorator} is used. 
-	 * @param analyzer Default analyzer, optional. If not specified, {@link org.apache.lucene.analysis.StandardAnalyzer} is used.
-	 * @param similarity Default similarity, optional. If not specified, {@link org.apache.lucene.search.DefaultSimilarity} is used.
-	 * @param batchSize Number of indexing events to hold before flushing to disk.
-	 * @param batchDelay How long to wait before flushing to disk.
-	 * @param rtIndexing Ensure real-time.
-	 */
-	public ZoieSystem(File idxDir,ZoieIndexableInterpreter<V> interpreter,IndexReaderDecorator<R> indexReaderDecorator,Analyzer analyzer,Similarity similarity,int batchSize,long batchDelay,boolean rtIndexing)
-	{
-	  this(new DefaultDirectoryManager(idxDir), interpreter, indexReaderDecorator, analyzer, similarity, batchSize, batchDelay, rtIndexing);
-	}
-	
-	/**
-	 * Creates a new ZoieSystem.
-     * @param dirMgr Directory manager, mandatory.
-     * @param interpreter data interpreter, mandatory.
-     * @param indexReaderDecorator index reader decorator,optional. If not specified, {@link proj.zoie.impl.indexing.DefaultIndexReaderDecorator} is used. 
-     * @param analyzer Default analyzer, optional. If not specified, {@link org.apache.lucene.analysis.StandardAnalyzer} is used.
-     * @param similarity Default similarity, optional. If not specified, {@link org.apache.lucene.search.DefaultSimilarity} is used.
-     * @param batchSize Number of indexing events to hold before flushing to disk.
-     * @param batchDelay How long to wait before flushing to disk.
-     * @param rtIndexing Ensure real-time.
-     */
-    public ZoieSystem(DirectoryManager dirMgr,ZoieIndexableInterpreter<V> interpreter,IndexReaderDecorator<R> indexReaderDecorator,Analyzer analyzer,Similarity similarity,int batchSize,long batchDelay,boolean rtIndexing)
->>>>>>> f4a5b21f
     {
       _rtdc = new BatchedIndexDataLoader<R, D, V>(_diskLoader, batchSize, Math
           .max(batchSize, maxBatchSize), batchDelay, _searchIdxMgr,

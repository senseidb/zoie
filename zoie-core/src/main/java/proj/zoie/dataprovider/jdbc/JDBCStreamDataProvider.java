--- conflicted
+++ resolved
@@ -77,7 +77,7 @@
 
   
   @Override
-  public void setStartingOffset(V version) {
+  public void setStartingOffset(String version) {
 	_version = version;
   }
 
@@ -99,8 +99,6 @@
         }
       }
     }
-<<<<<<< HEAD
-=======
 
     DataConsumer<T> dc = getDataConsumer(); 
     if (dc == null)
@@ -109,9 +107,9 @@
       _version = null;
       log.warn("problem opening index, maynot exist, defaulting version to null");
       //log.warn("problem opening index, maynot exist, defaulting version to 0");
-    } else
+    } else{
       _version = dc.getVersion();
->>>>>>> 4b3d5247
+    }
     if (_conn == null){
       try {
         _conn = _connFactory.getConnection();

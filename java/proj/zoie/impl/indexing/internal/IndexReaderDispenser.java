--- conflicted
+++ resolved
@@ -245,29 +245,8 @@
       return null;
     }
   }
-    
+      
   /**
-<<<<<<< HEAD
-=======
-   * @param readers
-   * @throws IOException
-   */
-  public void returnReaders(List<ZoieIndexReader<R>> readers) throws IOException
-  {
-    IOException error = null;
-    for (ZoieIndexReader<R> r : readers){
-      try {
-        if (r instanceof InternalIndexReader<?,?>) r.decRef();
-      } catch (IOException e) {
-        log.error(r + " " + e);
-        error = e;
-      }
-    }
-    if (error != null) throw error;
-  }
-  
-  /**
->>>>>>> hao: Implementing comparable versions that can be read/write as strings via signature files.
    * Closes the factory.
    * 
    */

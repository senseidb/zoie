package proj.zoie.impl.indexing.internal;
/**
 * Licensed to the Apache Software Foundation (ASF) under one or more
 * contributor license agreements.  See the NOTICE file distributed with
 * this work for additional information regarding copyright ownership.
 * The ASF licenses this file to You under the Apache License, Version 2.0
 * (the "License"); you may not use this file except in compliance with
 * the License.  You may obtain a copy of the License at
 *
 *     http://www.apache.org/licenses/LICENSE-2.0
 *
 * Unless required by applicable law or agreed to in writing, software
 * distributed under the License is distributed on an "AS IS" BASIS,
 * WITHOUT WARRANTIES OR CONDITIONS OF ANY KIND, either express or implied.
 * See the License for the specific language governing permissions and
 * limitations under the License.
 */
import java.io.BufferedReader;
import java.io.BufferedWriter;
import java.io.IOException;
import java.io.InputStream;
import java.io.InputStreamReader;
import java.io.OutputStream;
import java.io.OutputStreamWriter;

import proj.zoie.api.ZoieVersion;
import proj.zoie.api.ZoieVersionFactory;

import org.apache.log4j.Logger;

public class IndexSignature <V extends ZoieVersion>{
	private static Logger log = Logger.getLogger(IndexSignature.class);
	
  
    private V  _version;                     // current version
    public IndexSignature(V version){
      _version = version;
    }   
    
    public void updateVersion(V version)
    {
      _version = version;
    }

    public V getVersion()
    {
      return _version;
    }

    public void save(OutputStream out) throws IOException{
<<<<<<< HEAD
      BufferedWriter writer = null;
      try
      {
      writer = new BufferedWriter(new OutputStreamWriter(out, "UTF-8"));
      writer.write(String.valueOf(_version));
=======
      BufferedWriter writer = new BufferedWriter(new OutputStreamWriter(out, "UTF-8"));
      //writer.write(String.valueOf(_version));
      //System.out.println("IndexSignature:save:_version" + _version);
      if(_version == null)
      {
        //System.out.println("IndexSignature:save:_version: write null");
        writer.write("null");
      }
      else
      {
        //System.out.println("IndexSignature:save:_version: write " + _version.encodeToString());
        writer.write(_version.encodeToString());          
      }
>>>>>>> 1bfc3158
      writer.flush();
      } catch(IOException e)
      {
        log.error(e);
      } finally
      {
        if (writer!=null) writer.close();
      }
    }
    
    public static <V extends ZoieVersion> IndexSignature<V> read(InputStream in, ZoieVersionFactory<V> zoieVersionFactory) throws IOException
    {
      BufferedReader reader = new BufferedReader(new InputStreamReader(in, "UTF-8"));
<<<<<<< HEAD
      String line = null;
      try
      {
        line = reader.readLine();
      } catch (IOException e)
      {
        log.error(e);
      }finally
      {
        reader.close();
      }
      
=======
      String line = reader.readLine();
      //System.out.println("IndexSignature:read: read the line: " + line);
>>>>>>> 1bfc3158
      if (line != null)
      {
        V version = null;
        try
        {
          //System.out.println("IndexSignature: zoieVersionFactory: before using getZoieVersion" + zoieVersionFactory + " and line is: " + line);
          version = zoieVersionFactory.getZoieVersion(line);
          
        }
        catch (Exception e)
        {
          //log.warn(e.getMessage());
          log.warn(e);
            version = null;
        }
        
        return new IndexSignature<V>(version);
      }
      else
      {
        return null;
      }
    }
}<|MERGE_RESOLUTION|>--- conflicted
+++ resolved
@@ -47,29 +47,25 @@
       return _version;
     }
 
-    public void save(OutputStream out) throws IOException{
-<<<<<<< HEAD
+    public void save(OutputStream out) throws IOException
+    {
       BufferedWriter writer = null;
       try
       {
-      writer = new BufferedWriter(new OutputStreamWriter(out, "UTF-8"));
-      writer.write(String.valueOf(_version));
-=======
-      BufferedWriter writer = new BufferedWriter(new OutputStreamWriter(out, "UTF-8"));
-      //writer.write(String.valueOf(_version));
-      //System.out.println("IndexSignature:save:_version" + _version);
-      if(_version == null)
-      {
-        //System.out.println("IndexSignature:save:_version: write null");
-        writer.write("null");
-      }
-      else
-      {
-        //System.out.println("IndexSignature:save:_version: write " + _version.encodeToString());
-        writer.write(_version.encodeToString());          
-      }
->>>>>>> 1bfc3158
-      writer.flush();
+        writer = new BufferedWriter(new OutputStreamWriter(out, "UTF-8"));
+        //writer.write(String.valueOf(_version));
+        //System.out.println("IndexSignature:save:_version" + _version);
+        if(_version == null)
+        {
+          //System.out.println("IndexSignature:save:_version: write null");
+          writer.write("null");
+        }
+        else
+        {
+          //System.out.println("IndexSignature:save:_version: write " + _version.encodeToString());
+          writer.write(_version.encodeToString());          
+        }
+        writer.flush();
       } catch(IOException e)
       {
         log.error(e);
@@ -79,47 +75,35 @@
       }
     }
     
-    public static <V extends ZoieVersion> IndexSignature<V> read(InputStream in, ZoieVersionFactory<V> zoieVersionFactory) throws IOException
+  public static <V extends ZoieVersion> IndexSignature<V> read(InputStream in, ZoieVersionFactory<V> zoieVersionFactory) throws IOException
+  {
+    BufferedReader reader = new BufferedReader(new InputStreamReader(in, "UTF-8"));
+    String line = null;
+    try
     {
-      BufferedReader reader = new BufferedReader(new InputStreamReader(in, "UTF-8"));
-<<<<<<< HEAD
-      String line = null;
+      line = reader.readLine();
+    } catch (IOException e)
+    {
+      log.error(e);
+    } finally
+    {
+      reader.close();
+    }
+    if (line != null)
+    {
+      V version = null;
       try
       {
-        line = reader.readLine();
-      } catch (IOException e)
+        version = zoieVersionFactory.getZoieVersion(line);
+      } catch (Exception e)
       {
-        log.error(e);
-      }finally
-      {
-        reader.close();
+        log.warn(e);
+        version = null;
       }
-      
-=======
-      String line = reader.readLine();
-      //System.out.println("IndexSignature:read: read the line: " + line);
->>>>>>> 1bfc3158
-      if (line != null)
-      {
-        V version = null;
-        try
-        {
-          //System.out.println("IndexSignature: zoieVersionFactory: before using getZoieVersion" + zoieVersionFactory + " and line is: " + line);
-          version = zoieVersionFactory.getZoieVersion(line);
-          
-        }
-        catch (Exception e)
-        {
-          //log.warn(e.getMessage());
-          log.warn(e);
-            version = null;
-        }
-        
-        return new IndexSignature<V>(version);
-      }
-      else
-      {
-        return null;
-      }
+      return new IndexSignature<V>(version);
+    } else
+    {
+      return null;
     }
+  }
 }
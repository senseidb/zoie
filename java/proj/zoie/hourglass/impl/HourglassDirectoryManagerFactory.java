package proj.zoie.hourglass.impl;

import java.io.File;
import java.io.IOException;
import java.text.ParseException;
import java.text.SimpleDateFormat;
import java.util.ArrayList;
import java.util.Arrays;
import java.util.Calendar;
import java.util.Collections;
import java.util.List;
import java.util.TimeZone;

import org.apache.log4j.Logger;
import org.apache.lucene.store.Directory;
import org.apache.lucene.store.SimpleFSDirectory;

import proj.zoie.api.ZoieVersion;
import proj.zoie.api.DefaultDirectoryManager;
import proj.zoie.api.DirectoryManager;
import proj.zoie.api.impl.util.FileUtil;
import proj.zoie.impl.indexing.internal.IndexSignature;
import proj.zoie.api.ZoieVersionFactory;
/**
 * @author "Xiaoyang Gu<xgu@linkedin.com>"
 *
 */
public class HourglassDirectoryManagerFactory<V extends ZoieVersion>
{
  public static final Logger log = Logger.getLogger(HourglassDirectoryManagerFactory.class);

  private final File _root;
  private final HourGlassScheduler _scheduler;
  
  private volatile File _location;
  private volatile DirectoryManager<V> _currentDirMgr = null;
  private volatile boolean isRecentlyChanged = false;
<<<<<<< HEAD
  private SimpleDateFormat dateFormatter = new SimpleDateFormat("yyyy-MM-dd-HHmmssSSS"); 
  private volatile long _nextUpdateTime=0L;
  private boolean init = true;
  ZoieVersionFactory<V> _zoieVersionFactory;
  public HourglassDirectoryManagerFactory(File root, long duration, ZoieVersionFactory<V> zoieVersionFactory)
  {
    _root = root;
    _zoieVersionFactory = zoieVersionFactory;
    if (duration > _indexDuration)
=======
  private ThreadLocal<SimpleDateFormat> dateFormatter = new ThreadLocal<SimpleDateFormat>()
  {
    protected SimpleDateFormat initialValue()
>>>>>>> 4e0eda68
    {
      return new SimpleDateFormat("yyyy-MM-dd-HH-mm-ss");
    }
  }; 
  private volatile Calendar _nextUpdateTime = Calendar.getInstance(TimeZone.getTimeZone("GMT"));
  public HourglassDirectoryManagerFactory(File root, HourGlassScheduler scheduler)
  {
    _root = root;
    _scheduler = scheduler;
    log.info("starting HourglassDirectoryManagerFactory at " + root + " --- index rolling scheduler: " + _scheduler);
    updateDirectoryManager();
  }
  public DirectoryManager<V> getDirectoryManager()
  {
    return _currentDirMgr;
  }
  protected void setNextUpdateTime()
  {
    _nextUpdateTime = _scheduler.getNextRoll();
  }
  /**
   * @return true if the current index accepting updates is changed.
   * This method should be paired with clearRecentlyChanged() to clear the flag.
   * @see proj.zoie.hourglass.impl.HourglassDirectoryManagerFactory#clearRecentlyChanged()
   */
  public boolean updateDirectoryManager()
  {
    Calendar now = Calendar.getInstance(TimeZone.getTimeZone("GMT"));
    now.setTimeInMillis(System.currentTimeMillis());
    if (now.before(_nextUpdateTime)) return false;
    String folderName;
    folderName = _scheduler.getFolderName(_nextUpdateTime);
    _location = new File(_root, folderName);
    try
    {
      log.info("rolling forward with new path: " + _location.getCanonicalPath());
    } catch (IOException e)
    {
      log.error(e);
    }
    _currentDirMgr = new DefaultDirectoryManager<V>(_location, _zoieVersionFactory);
    isRecentlyChanged = true;
    setNextUpdateTime();
    return isRecentlyChanged;
  }
  public boolean isRecentlyChanged()
  {
    return isRecentlyChanged; 
  }
  public void clearRecentlyChanged()
  {
    isRecentlyChanged = false;
  }

  public File getRoot()
  {
    return _root;
  }
  public long getDiskIndexSizeBytes()
  {
    return FileUtil.sizeFile(_root);
  }

  /**
   * @return a list that contains all the archived index directories excluding the one
   * currently accepting updates.
   */
  public List<Directory> getAllArchivedDirectories()
  {
    @SuppressWarnings("unchecked")
    List<Directory> emptyList = Collections.EMPTY_LIST;
    if (!_root.exists()) return emptyList;
    File[] files = _root.listFiles();
    Arrays.sort(files);
    ArrayList<Directory> list = new ArrayList<Directory>();
    for(File file : files)
    {
      String name = file.getName();
      log.debug("getAllArchivedDirectories" + name + " " + (file.equals(_location)?"*":""));
      long time = 0;
      try
      {
        time = dateFormatter.get().parse(name).getTime();
      } catch (ParseException e)
      {
        log.warn("potential index corruption. we skip folder: " + name, e);
        continue;
      }
      if (!file.equals(_location))
      { // don't add the current one
        try
        {
          list.add(new SimpleFSDirectory(file));
        } catch (IOException e)
        {
          log.error("potential index corruption", e);
        }
      }
    }
    if (list.size()==0) return emptyList;
    return list;
  }
  /**
   * @return the max version from all the archived index
   */
  public V getArchivedVersion()
  {
    if (!_root.exists()) return null;
    V version = null;
    File[] files = _root.listFiles();
    Arrays.sort(files);
    for(File file : files)
    {
      String name = file.getName();
      log.debug("getAllArchivedDirectories" + name + " " + (file.equals(_location)?"*":""));
      long time = 0;
      try
      {
        time = dateFormatter.get().parse(name).getTime();
      } catch (ParseException e)
      {
        log.warn("potential index corruption. we skip folder: " + name, e);
        continue;
      }
      if (!file.equals(_location))
      { // don't count the current one
<<<<<<< HEAD
        File directoryFile = new File(file, DirectoryManager.INDEX_DIRECTORY);
        IndexSignature<V> sig = DefaultDirectoryManager.readSignature(directoryFile, _zoieVersionFactory);
=======
        IndexSignature sig = getIndexSignature(file);
>>>>>>> 4e0eda68
        if (sig!=null)
        {
          //if (sig.getVersion() > version) version = sig.getVersion();
          if(sig.getVersion() != null)
          {
            if(sig.getVersion().compareTo(version) >0)
            {
              version = sig.getVersion();
            }
          }
        } else
        {
          log.error("potential index corruption: indexSignature not in " + _location);
        }
      }
    }
    return version;
  }
  public IndexSignature getIndexSignature(File file)
  {
    File directoryFile = new File(file, DirectoryManager.INDEX_DIRECTORY);
    IndexSignature sig = DefaultDirectoryManager.readSignature(directoryFile);
    return sig;
  }
  
  public void saveIndexSignature(File tgt, IndexSignature sig) throws IOException
  {
    File tgtFile = new File(tgt, DirectoryManager.INDEX_DIRECTORY);
    DefaultDirectoryManager.saveSignature(sig, tgtFile);
  }
}<|MERGE_RESOLUTION|>--- conflicted
+++ resolved
@@ -35,29 +35,20 @@
   private volatile File _location;
   private volatile DirectoryManager<V> _currentDirMgr = null;
   private volatile boolean isRecentlyChanged = false;
-<<<<<<< HEAD
-  private SimpleDateFormat dateFormatter = new SimpleDateFormat("yyyy-MM-dd-HHmmssSSS"); 
-  private volatile long _nextUpdateTime=0L;
+  private ThreadLocal<SimpleDateFormat> dateFormatter = new ThreadLocal<SimpleDateFormat>()
+  {
+    protected SimpleDateFormat initialValue()
+    {
+      return new SimpleDateFormat("yyyy-MM-dd-HH-mm-ss");
+    }
+  }; 
+  private volatile Calendar _nextUpdateTime = Calendar.getInstance(TimeZone.getTimeZone("GMT"));
   private boolean init = true;
   ZoieVersionFactory<V> _zoieVersionFactory;
-  public HourglassDirectoryManagerFactory(File root, long duration, ZoieVersionFactory<V> zoieVersionFactory)
+  public HourglassDirectoryManagerFactory(File root, HourGlassScheduler scheduler, ZoieVersionFactory<V> zoieVersionFactory)
   {
     _root = root;
     _zoieVersionFactory = zoieVersionFactory;
-    if (duration > _indexDuration)
-=======
-  private ThreadLocal<SimpleDateFormat> dateFormatter = new ThreadLocal<SimpleDateFormat>()
-  {
-    protected SimpleDateFormat initialValue()
->>>>>>> 4e0eda68
-    {
-      return new SimpleDateFormat("yyyy-MM-dd-HH-mm-ss");
-    }
-  }; 
-  private volatile Calendar _nextUpdateTime = Calendar.getInstance(TimeZone.getTimeZone("GMT"));
-  public HourglassDirectoryManagerFactory(File root, HourGlassScheduler scheduler)
-  {
-    _root = root;
     _scheduler = scheduler;
     log.info("starting HourglassDirectoryManagerFactory at " + root + " --- index rolling scheduler: " + _scheduler);
     updateDirectoryManager();
@@ -176,12 +167,7 @@
       }
       if (!file.equals(_location))
       { // don't count the current one
-<<<<<<< HEAD
-        File directoryFile = new File(file, DirectoryManager.INDEX_DIRECTORY);
-        IndexSignature<V> sig = DefaultDirectoryManager.readSignature(directoryFile, _zoieVersionFactory);
-=======
-        IndexSignature sig = getIndexSignature(file);
->>>>>>> 4e0eda68
+        IndexSignature<V> sig = getIndexSignature(file);
         if (sig!=null)
         {
           //if (sig.getVersion() > version) version = sig.getVersion();
@@ -200,14 +186,14 @@
     }
     return version;
   }
-  public IndexSignature getIndexSignature(File file)
+  public IndexSignature<V> getIndexSignature(File file)
   {
     File directoryFile = new File(file, DirectoryManager.INDEX_DIRECTORY);
-    IndexSignature sig = DefaultDirectoryManager.readSignature(directoryFile);
+    IndexSignature<V> sig = DefaultDirectoryManager.readSignature(directoryFile, _zoieVersionFactory);
     return sig;
   }
   
-  public void saveIndexSignature(File tgt, IndexSignature sig) throws IOException
+  public void saveIndexSignature(File tgt, IndexSignature<V> sig) throws IOException
   {
     File tgtFile = new File(tgt, DirectoryManager.INDEX_DIRECTORY);
     DefaultDirectoryManager.saveSignature(sig, tgtFile);

package proj.zoie.solr;

import java.io.IOException;
import java.util.List;

import org.apache.lucene.index.CorruptIndexException;
import org.apache.lucene.index.FilterIndexReader;
import org.apache.lucene.index.IndexCommit;
import org.apache.lucene.index.IndexReader;
import org.apache.lucene.store.Directory;
import org.apache.solr.common.util.NamedList;
import org.apache.solr.core.IndexReaderFactory;

import proj.zoie.api.ZoieIndexReader;
<<<<<<< HEAD
import proj.zoie.api.indexing.ZoieIndexableInterpreter;
=======
>>>>>>> a2c9a303
import proj.zoie.impl.indexing.ZoieSystem;

public class ZoieSolrIndexReaderFactory extends IndexReaderFactory {
	private ZoieSystem<IndexReader,DocumentWithID> _zoieSystem = null;
	private List<ZoieIndexReader<IndexReader>> _readerList = null; 
	@Override
	public void init(NamedList args) {
		super.init(args);
	}
	
	public void setZoieSystem(ZoieSystem<IndexReader,DocumentWithID> zoieSystem){
		_zoieSystem = zoieSystem;
	}

	@Override
	public IndexReader newReader(Directory dir, boolean readOnly)
			throws IOException {
		if (_zoieSystem!=null){
			
			List<ZoieIndexReader<IndexReader>> readerList = _readerList;
			_readerList	= _zoieSystem.getIndexReaders();
			if (readerList!=null){
				_zoieSystem.returnIndexReaders(_readerList);
			}
			return new ZoieSolrMultiReader<IndexReader>(_readerList, _zoieSystem);
		}
<<<<<<< HEAD
		List<ZoieIndexReader<IndexReader>> readerList = _zoieSystem.getIndexReaders();
		return new ZoieSolrMultiReader<IndexReader>(readerList, _zoieSystem);
=======
		else{
			return new InitialIndexReader(IndexReader.open(dir, null, readOnly, termInfosIndexDivisor));
		}
		
>>>>>>> a2c9a303
	}

	@Override
	protected void finalize() throws Throwable {
		try{
			if (_zoieSystem!=null){
				_zoieSystem.shutdown();
			}
		}
		finally{
			super.finalize();
		}
	}
	
	private class InitialIndexReader extends FilterIndexReader{
		public InitialIndexReader(IndexReader in) {
			super(in);
		}

		@Override
		public synchronized IndexReader reopen() throws CorruptIndexException,
				IOException {
			return reopen(true);
		}

		@Override
		public synchronized IndexReader reopen(boolean openReadOnly)
				throws CorruptIndexException, IOException {
			if (ZoieSolrIndexReaderFactory.this._zoieSystem==null){
				return this;
			}
			else{
				_readerList	= _zoieSystem.getIndexReaders();
				return new ZoieSolrMultiReader<IndexReader>(_readerList, _zoieSystem);
			}
		}

		@Override
		public synchronized IndexReader reopen(IndexCommit commit)
				throws CorruptIndexException, IOException {
			return reopen(true);
		}
	}

}<|MERGE_RESOLUTION|>--- conflicted
+++ resolved
@@ -12,10 +12,6 @@
 import org.apache.solr.core.IndexReaderFactory;
 
 import proj.zoie.api.ZoieIndexReader;
-<<<<<<< HEAD
-import proj.zoie.api.indexing.ZoieIndexableInterpreter;
-=======
->>>>>>> a2c9a303
 import proj.zoie.impl.indexing.ZoieSystem;
 
 public class ZoieSolrIndexReaderFactory extends IndexReaderFactory {
@@ -42,15 +38,10 @@
 			}
 			return new ZoieSolrMultiReader<IndexReader>(_readerList, _zoieSystem);
 		}
-<<<<<<< HEAD
-		List<ZoieIndexReader<IndexReader>> readerList = _zoieSystem.getIndexReaders();
-		return new ZoieSolrMultiReader<IndexReader>(readerList, _zoieSystem);
-=======
 		else{
 			return new InitialIndexReader(IndexReader.open(dir, null, readOnly, termInfosIndexDivisor));
 		}
 		
->>>>>>> a2c9a303
 	}
 
 	@Override

--- conflicted
+++ resolved
@@ -182,30 +182,6 @@
 
 	<target name="javadoc" depends="init" description="--> build javadoc">
 		<javadoc packagenames="proj.zoie.api,
-<<<<<<< HEAD
-				      proj.zoie.api.indexing,
-	        		proj.zoie.api.impl.util,
-							proj.zoie.impl.indexing,
-		          proj.zoie.impl.indexing.internal,
-							proj.zoie.mbean,
-							proj.zoie.service.api"
-			sourcepath="${src}"
-      classpathref="compile.class.path"
-			defaultexcludes="yes"
-			destdir="${doc}"
-			author="false"
-			public="true"
-			version="true"
-			use="true"
-			windowtitle="zoie">
-			<doctitle>
-				<![CDATA[<h1>Zoie</h1>]]></doctitle>
-		<link href="http://java.sun.com/j2se/1.5.0/docs/api/" />
-		<link href="http://fastutil.dsi.unimi.it/docs/" />
-		<link href="http://lucene.apache.org/java/2_3_2/api/core/" />
-	</javadoc>
-</target>
-=======
 							   proj.zoie.api.indexing,
 							   proj.zoie.api.impl.util,
 							   proj.zoie.impl.indexing,
@@ -268,50 +244,6 @@
           		<report todir="${test.html.dir}" format="frames" />
         	</junitreport>
 	</target>
->>>>>>> 56f9701f
-
-<target name="test-build" depends="dist">
-	<javac destdir="${build.test}">
-		<src path="${test}" />
-		<classpath refid="server.compile.class.path" />
-	</javac>
-	<jar destfile="${dist}/${project.name}-${version}-test.jar" basedir="${build.test}" />
-</target>
-
-<target name="test" description="Runs JUnit Tests -- use -Dtests.to.run=testA,testB,... to run tests selectively" depends="test-build">
-	<echo>=== Running JUnit Tests ===</echo>
-	<mkdir dir="${test.report.dir}" />
-	<mkdir dir="${test.html.dir}" />
-
-	<junit printsummary="yes" showoutput="yes">
-		<sysproperty key="log.home" value="${logs}" />
-		<sysproperty key="conf.dir" value="${conf.dir}" />
-		<sysproperty key="log4j.configuration" value="${log4j.configuration}" />
-		<sysproperty key="tests.to.run" value="${tests.to.run}" />
-		<jvmarg value="-server" />
-		<jvmarg value="-Xms256m" />
-		<jvmarg value="-Xmx1g" />
-		<!-- classpath must include all jar dependencies and classes -->
-		<classpath refid="server.compile.class.path" />
-
-		<!-- formatter to use for output -->
-		<formatter type="xml" />
-
-		<batchtest fork="yes" todir="${test.report.dir}">
-			<fileset dir="${test}">
-				<include name="**/ZoieTestSuite.java" />
-			</fileset>
-		</batchtest>
-	</junit>
-	<junitreport todir="${test.html.dir}">
-		<fileset dir="${test.report.dir}">
-			<include name="TEST-*.xml" />
-		</fileset>
-		<report todir="${test.html.dir}" format="frames" />
-	</junitreport>
-</target>
-
-
 
 <target name="run-perf" depends="dist">
 	<ant antfile="build.xml" dir="perf" target="run-perf" />

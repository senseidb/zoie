package proj.zoie.api;
/**
 * Licensed to the Apache Software Foundation (ASF) under one or more
 * contributor license agreements.  See the NOTICE file distributed with
 * this work for additional information regarding copyright ownership.
 * The ASF licenses this file to You under the Apache License, Version 2.0
 * (the "License"); you may not use this file except in compliance with
 * the License.  You may obtain a copy of the License at
 *
 *     http://www.apache.org/licenses/LICENSE-2.0
 *
 * Unless required by applicable law or agreed to in writing, software
 * distributed under the License is distributed on an "AS IS" BASIS,
 * WITHOUT WARRANTIES OR CONDITIONS OF ANY KIND, either express or implied.
 * See the License for the specific language governing permissions and
 * limitations under the License.
 */
import it.unimi.dsi.fastutil.ints.IntRBTreeSet;
import it.unimi.dsi.fastutil.longs.LongIterator;
import it.unimi.dsi.fastutil.longs.LongSet;

import java.io.IOException;
import java.util.ArrayList;
import java.util.Arrays;
import java.util.List;

import org.apache.lucene.analysis.TokenStream;
import org.apache.lucene.analysis.tokenattributes.CharTermAttribute;
import org.apache.lucene.analysis.tokenattributes.PayloadAttribute;
import org.apache.lucene.document.Document;
import org.apache.lucene.document.Field;
import org.apache.lucene.index.IndexReader;
import org.apache.lucene.index.Payload;
import org.apache.lucene.index.SegmentReader;
import org.apache.lucene.index.Term;
import org.apache.lucene.index.TermDocs;
import org.apache.lucene.index.TermPositions;

import proj.zoie.api.impl.util.ArrayDocIdSet;
import proj.zoie.api.indexing.AbstractZoieIndexable;
import proj.zoie.api.indexing.IndexReaderDecorator;
import proj.zoie.impl.indexing.internal.ZoieSegmentTermDocs;
import proj.zoie.impl.indexing.internal.ZoieSegmentTermPositions;

public class ZoieSegmentReader<R extends IndexReader> extends ZoieIndexReader<R>{
	public static final String termVal="_UID";
	public static final Term UID_TERM = new Term(AbstractZoieIndexable.DOCUMENT_ID_PAYLOAD_FIELD,termVal);
    private R _decoratedReader;
    private long[] _uidArray;
    private IntRBTreeSet _delDocIdSet = new IntRBTreeSet();
    private int[] _currentDelDocIds;
    
    static final class UIDTokenStream extends TokenStream {
        private boolean returnToken = false;

        private PayloadAttribute payloadAttr;
        private CharTermAttribute termAttr;
        UIDTokenStream(long uid) {
          byte[] buffer = new byte[8];
          buffer[0] = (byte) (uid);
          buffer[1] = (byte) (uid >> 8);
          buffer[2] = (byte) (uid >> 16);
          buffer[3] = (byte) (uid >> 24);
          buffer[4] = (byte) (uid >> 32);
          buffer[5] = (byte) (uid >> 40);
          buffer[6] = (byte) (uid >> 48);
          buffer[7] = (byte) (uid >> 56);
          payloadAttr = addAttribute(PayloadAttribute.class);
          payloadAttr.setPayload(new Payload(buffer));
          termAttr = addAttribute(CharTermAttribute.class);
          termAttr.append(termVal);
          returnToken = true;
        }

        @Override
		public final boolean incrementToken() throws IOException {
        	if (returnToken) {
                returnToken = false;
                return true;
              } else {
                return false;
              }
		}  
    }

	public static void fillDocumentID(Document doc,long id){
	  Field uidField = new Field(ZoieSegmentReader.UID_TERM.field(), new UIDTokenStream(id));
	  uidField.setOmitNorms(true);
      doc.add(uidField); 
	}

	public ZoieSegmentReader(IndexReader in, IndexReaderDecorator<R> decorator)
			throws IOException {
		super(in,decorator);
		if (!(in instanceof SegmentReader)){
			throw new IllegalStateException("ZoieSegmentReader can only be constucted from "+SegmentReader.class);
		}
		init(in);
		_decoratedReader = (decorator == null ? null : decorator.decorate(this));
	}
	
	ZoieSegmentReader(ZoieSegmentReader<R> copyFrom,IndexReader innerReader,boolean withDeletes) throws IOException{
		super(innerReader,copyFrom._decorator);
		_uidArray = copyFrom._uidArray;
		_maxUID = copyFrom._maxUID;
		_minUID = copyFrom._minUID;
		_noDedup = copyFrom._noDedup;
		_docIDMapper = copyFrom._docIDMapper;
		_delDocIdSet = copyFrom._delDocIdSet;
		
		if (copyFrom._decorator == null){
			_decoratedReader = null;
		}
		else{
			_decoratedReader = copyFrom._decorator.redecorate(copyFrom._decoratedReader, this,withDeletes);
		}
	}
	
  /**
   * make exact shallow copy for duplication. The decorated reader is also shallow copied.
   * @param copyFrom
   * @param innerReader
   * @throws IOException
   */
  ZoieSegmentReader(ZoieSegmentReader<R> copyFrom, IndexReader innerReader) throws IOException
  {
    super(innerReader, copyFrom._decorator);
    _uidArray = copyFrom._uidArray;
    _maxUID = copyFrom._maxUID;
    _minUID = copyFrom._minUID;
    _noDedup = copyFrom._noDedup;
    _docIDMapper = copyFrom._docIDMapper;
    _delDocIdSet = copyFrom._delDocIdSet;
    _currentDelDocIds = copyFrom._currentDelDocIds;

    if (copyFrom._decorator == null)
    {
      _decoratedReader = null;
    } else
    {
      _decoratedReader = copyFrom._decorator.redecorate(copyFrom._decoratedReader, this, this.getDelDocIds()!=null&&this.getDelDocIds().length>0);
    }
  }

	@Override
	public void markDeletes(LongSet delDocs, LongSet deletedUIDs)
	{
      DocIDMapper<?> idMapper = getDocIDMaper();
      LongIterator iter = delDocs.iterator();
      IntRBTreeSet delDocIdSet = _delDocIdSet;

      while(iter.hasNext())
      {
        long uid = iter.nextLong();
        if (ZoieIndexReader.DELETED_UID != uid)
        {
          int docid = idMapper.getDocID(uid);
          if(docid != DocIDMapper.NOT_FOUND)
          {
            delDocIdSet.add(docid);
            deletedUIDs.add(uid);
          }
        }
      }	  
	}
	
	@Override
	public void commitDeletes()
	{
	  _currentDelDocIds = _delDocIdSet.toIntArray();
	}
	
	public void setDelDocIds()
	{
	  _delDocIds = _currentDelDocIds;
	  if (_decorator!=null && _decoratedReader!=null)
	    _decorator.setDeleteSet(_decoratedReader, new ArrayDocIdSet(_currentDelDocIds));
	}
	
	public R getDecoratedReader(){
		return _decoratedReader;
	}
	
	@Override
	public List<R> getDecoratedReaders()
    {
	  ArrayList<R> list = new ArrayList<R>(1);
	  if (_decoratedReader!=null){
	    list.add(_decoratedReader);
	  }
	  return list;
    }
	
	@Override
  public byte[] getStoredValue(long uid) throws IOException {
    int docid = this.getDocIDMaper().getDocID(uid);
    if (docid<0) return null;
    
    if (docid>=0){
      Document doc = document(docid);
      if (doc!=null){
        return doc.getBinaryValue(AbstractZoieIndexable.DOCUMENT_STORE_FIELD);
      }
    }
    return null;
  }
	
	private void init(IndexReader reader) throws IOException
	{
		int maxDoc = reader.maxDoc();
		_uidArray = new long[maxDoc]; 
		TermPositions tp = null;
		byte[] payloadBuffer = new byte[8];       // four bytes for a long
		try
		{
          tp = reader.termPositions(UID_TERM);
          int idx = 0;
          while (tp.next())
          {
            int doc = tp.doc();
            assert doc < maxDoc;
            
            while(idx < doc) _uidArray[idx++] = DELETED_UID; // fill the gap
            
            tp.nextPosition();
            tp.getPayload(payloadBuffer, 0);
            long uid = bytesToLong(payloadBuffer);
            if(uid < _minUID) _minUID = uid;
            if(uid > _maxUID) _maxUID = uid;
            _uidArray[idx++] = uid;
    	  }
          while(idx < maxDoc) _uidArray[idx++] = DELETED_UID; // fill the gap
		}
		finally
		{
          if (tp!=null)
          {
        	  tp.close();
          }
		}
	}
	
	public static long bytesToLong(byte[] bytes){
        return ((long)(bytes[7] & 0xFF) << 56) | ((long)(bytes[6] & 0xFF) << 48) | ((long)(bytes[5] & 0xFF) << 40) | ((long)(bytes[4] & 0xFF) << 32) | ((long)(bytes[3] & 0xFF) << 24) | ((long)(bytes[2] & 0xFF) << 16)
           | ((long)(bytes[1] & 0xFF) <<  8) |  (bytes[0] & 0xFF);
	}
	
	@Override
	public long getUID(int docid)
	{
		return _uidArray[docid];
	}

	public long[] getUIDArray()
	{
		return _uidArray;
	}

	@Override
	protected boolean hasIndexDeletions(){
		return in.hasDeletions();
	}
	
	@Override
	public boolean isDeleted(int docid)
	{
	  if(!_noDedup)
	  {
		int[] delSet = _delDocIds;//.get();
	    if(delSet != null && Arrays.binarySearch(delSet, docid) >= 0) return true;
	  }
	  return in.isDeleted(docid);
	}
	
	@Override
	public TermDocs termDocs(Term term) throws IOException {
		 ensureOpen();
		 TermDocs td = in.termDocs(term);
		 if(_noDedup) return td;
		  
		 int[] delDocIds = _delDocIds;//.get();
		 if(td == null || delDocIds == null || delDocIds.length == 0) return td;
	     return new ZoieSegmentTermDocs(td, new ArrayDocIdSet(delDocIds));
	}

	@Override
	public TermDocs termDocs() throws IOException
	{
	  ensureOpen();
	  TermDocs td = in.termDocs();
	  if(_noDedup) return td;
	  
	  int[] delDocIds = _delDocIds;//.get();
	  if(td == null || delDocIds == null || delDocIds.length == 0) return td;
      
      return new ZoieSegmentTermDocs(td, new ArrayDocIdSet(delDocIds));
	}
	
	@Override
	public TermPositions termPositions(Term term) throws IOException {
		ensureOpen();
		  TermPositions tp = in.termPositions(term);
	      if(_noDedup) return tp;
	      
	      int[] delDocIds = _delDocIds;//.get();
	      if(tp == null || delDocIds == null || delDocIds.length == 0) return tp;
	      
	      return new ZoieSegmentTermPositions(tp, new ArrayDocIdSet(delDocIds));
	}

	@Override
	public TermPositions termPositions() throws IOException
	{
	  ensureOpen();
	  TermPositions tp = in.termPositions();
      if(_noDedup) return tp;
      
      int[] delDocIds = _delDocIds;//.get();
      if(tp == null || delDocIds == null || delDocIds.length == 0) return tp;
      
      return new ZoieSegmentTermPositions(tp, new ArrayDocIdSet(delDocIds));
	}

	@Override
	public ZoieIndexReader<R>[] getSequentialSubReaders() {
		return null;
	}
	
	public String getSegmentName(){
		return ((SegmentReader)in).getSegmentName();
	}

	@Override
	protected void doClose() throws IOException {
		
	}

	@Override
	public void decRef() throws IOException {
		// not synchronized, since it doesn't do anything anyway
	}
   @Override
  public int numDocs() {    
<<<<<<< HEAD
     if (_currentDelDocIds != null) {
       return super.numDocs() - _currentDelDocIds.length;
     }  else {
       return super.numDocs();
     }
=======
    return super.numDocs() - _currentDelDocIds.length;
>>>>>>> 9911f33a
  }
	/**
   * makes exact shallow copy of a given ZoieMultiReader
   * @param <R>
   * @param source
   * @return
   * @throws IOException
   */
  @Override
  public ZoieSegmentReader<R> copy() throws IOException
  {
    return new ZoieSegmentReader<R>(this, this.in);
  }
}<|MERGE_RESOLUTION|>--- conflicted
+++ resolved
@@ -340,16 +340,12 @@
 		// not synchronized, since it doesn't do anything anyway
 	}
    @Override
-  public int numDocs() {    
-<<<<<<< HEAD
+  public int numDocs() {
      if (_currentDelDocIds != null) {
        return super.numDocs() - _currentDelDocIds.length;
      }  else {
        return super.numDocs();
      }
-=======
-    return super.numDocs() - _currentDelDocIds.length;
->>>>>>> 9911f33a
   }
 	/**
    * makes exact shallow copy of a given ZoieMultiReader

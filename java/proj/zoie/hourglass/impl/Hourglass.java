--- conflicted
+++ resolved
@@ -52,17 +52,10 @@
   private volatile boolean _isShutdown = false;
   private final ReentrantReadWriteLock _shutdownLock = new ReentrantReadWriteLock();
   private final ReentrantLock _consumeLock = new ReentrantLock();
-<<<<<<< HEAD
   private final ReaderManager<R, D,V> _readerMgr;
   private volatile V _currentVersion = null;
   private long _freshness = 1000;
   public Hourglass(HourglassDirectoryManagerFactory<V> dirMgrFactory, ZoieIndexableInterpreter<D> interpreter, IndexReaderDecorator<R> readerDecorator,ZoieConfig<V> zoieConfig)
-=======
-  private final ReaderManager<R, V> _readerMgr;
-  private volatile long _currentVersion = 0L;
-  private long _freshness = 1000;
-  public Hourglass(HourglassDirectoryManagerFactory dirMgrFactory, ZoieIndexableInterpreter<V> interpreter, IndexReaderDecorator<R> readerDecorator,ZoieConfig zoieConfig)
->>>>>>> 01a2c2c8
   {
     _zConfig = zoieConfig;
     _dirMgrFactory = dirMgrFactory;
@@ -132,11 +125,7 @@
         List<ZoieIndexReader<R>> list = new ArrayList<ZoieIndexReader<R>>();
         return list;// if already shutdown, return an empty list
       }
-<<<<<<< HEAD
-      if (System.currentTimeMillis() - lastupdate < _freshness)
-=======
       try
->>>>>>> 01a2c2c8
       {
         cacheLock.lock();
         if (System.currentTimeMillis() - lastupdate > _freshness)

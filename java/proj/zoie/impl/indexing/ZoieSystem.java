--- conflicted
+++ resolved
@@ -145,7 +145,7 @@
         .getDocidMapperFactory(), zoieConfig.getAnalyzer(), zoieConfig
         .getSimilarity(), zoieConfig.getBatchSize(),
         zoieConfig.getBatchDelay(), zoieConfig.isRtIndexing(), zoieConfig
-        .getMaxBatchSize(), zoieConfig.getZoieVersionFactory(), zoieConfig.getReadercachefactory());
+        .getMaxBatchSize(), zoieConfig.getZoieVersionFactory(), zoieConfig.getReadercachefactory(), zoieConfig.getRamIndexFactory());
     readercache.setFreshness(zoieConfig.getFreshness());
   }
 
@@ -171,7 +171,7 @@
         zoieConfig.getDocidMapperFactory(), zoieConfig.getAnalyzer(),
         zoieConfig.getSimilarity(), zoieConfig.getBatchSize(), zoieConfig
         .getBatchDelay(), zoieConfig.isRtIndexing(), zoieConfig
-        .getMaxBatchSize(), zoieConfig.getZoieVersionFactory(), zoieConfig.getReadercachefactory());
+        .getMaxBatchSize(), zoieConfig.getZoieVersionFactory(), zoieConfig.getReadercachefactory(), zoieConfig.getRamIndexFactory());
     readercache.setFreshness(zoieConfig.getFreshness());
   }
 
@@ -327,7 +327,7 @@
       boolean rtIndexing, int maxBatchSize,
       ZoieVersionFactory<V> zoieVersionFactory)
   {
-    this(dirMgr, interpreter, indexReaderDecorator, docidMapperFactory, analyzer, similarity, batchSize, batchDelay, rtIndexing, maxBatchSize, zoieVersionFactory, DefaultReaderCache.FACTORY);
+    this(dirMgr, interpreter, indexReaderDecorator, docidMapperFactory, analyzer, similarity, batchSize, batchDelay, rtIndexing, maxBatchSize, zoieVersionFactory, DefaultReaderCache.FACTORY, new DefaultRAMIndexFactory<R,V>());
   }
   /**
    * Creates a new ZoieSystem.
@@ -366,7 +366,7 @@
       DocIDMapperFactory docidMapperFactory, Analyzer analyzer,
       Similarity similarity, int batchSize, long batchDelay,
       boolean rtIndexing, int maxBatchSize,
-      ZoieVersionFactory<V> zoieVersionFactory, ReaderCacheFactory readercachefactory)
+      ZoieVersionFactory<V> zoieVersionFactory, ReaderCacheFactory readercachefactory, RAMIndexFactory<R, V> ramIndexFactory)
   {
     if (dirMgr == null)
       throw new IllegalArgumentException("null directory manager.");
@@ -377,8 +377,7 @@
 
     docidMapperFactory = docidMapperFactory == null ? new DefaultDocIDMapperFactory()
     : docidMapperFactory;
-    _searchIdxMgr = new SearchIndexManager<R, V>(_dirMgr, indexReaderDecorator,
-        docidMapperFactory, zoieVersionFactory);
+    _searchIdxMgr = new SearchIndexManager<R, V>(_dirMgr, indexReaderDecorator, docidMapperFactory, zoieVersionFactory, ramIndexFactory);
     _realtimeIndexing = rtIndexing;
     _interpreter = interpreter;
 
@@ -425,7 +424,6 @@
     log.info("using readerCache: " + readercache);
   }
 
-<<<<<<< HEAD
   public static <D, V extends ZoieVersion> ZoieSystem<IndexReader, D, V> buildDefaultInstance(File idxDir, ZoieIndexableInterpreter<D> interpreter,
       int batchSize, long batchDelay, boolean realtime, ZoieVersionFactory<V> zoieVersionFactory)
   {
@@ -455,131 +453,9 @@
     if (scheduler != null)
     {
       _diskLoader.setOptimizeScheduler(scheduler);
-=======
-	/**
-	 * Creates a new ZoieSystem.
-     * @param dirMgr Directory manager, mandatory.
-     * @param interpreter data interpreter, mandatory.
-     * @param indexReaderDecorator index reader decorator,optional. If not specified, {@link proj.zoie.impl.indexing.DefaultIndexReaderDecorator} is used. 
-     * @param zoieConfig configuration object
-     */
-    public ZoieSystem(DirectoryManager dirMgr,ZoieIndexableInterpreter<V> interpreter,IndexReaderDecorator<R> indexReaderDecorator,ZoieConfig zoieConfig){
-    	this(dirMgr,interpreter,indexReaderDecorator,zoieConfig.getDocidMapperFactory(),zoieConfig.getAnalyzer(),
-    	     zoieConfig.getSimilarity(),zoieConfig.getBatchSize(),zoieConfig.getBatchDelay(),zoieConfig.isRtIndexing(),zoieConfig.getMaxBatchSize(), zoieConfig.getReadercachefactory(),
-    	     zoieConfig.getRamIndexFactory());
-    	readercache.setFreshness(zoieConfig.getFreshness());
-    }
-    
-    /**
-	 * Creates a new ZoieSystem.
-     * @param idxDir index directory, mandatory.
-     * @param interpreter data interpreter, mandatory.
-     * @param indexReaderDecorator index reader decorator,optional. If not specified, {@link proj.zoie.impl.indexing.DefaultIndexReaderDecorator} is used. 
-     * @param zoieConfig configuration object
-     */
-    public ZoieSystem(File idxDir,ZoieIndexableInterpreter<V> interpreter,IndexReaderDecorator<R> indexReaderDecorator,ZoieConfig zoieConfig){
-    	this(new DefaultDirectoryManager(idxDir),interpreter,indexReaderDecorator,zoieConfig.getDocidMapperFactory(),zoieConfig.getAnalyzer(),
-    	     zoieConfig.getSimilarity(),zoieConfig.getBatchSize(),zoieConfig.getBatchDelay(),zoieConfig.isRtIndexing(),zoieConfig.getMaxBatchSize(), zoieConfig.getReadercachefactory(),
-    	     zoieConfig.getRamIndexFactory());
-    	readercache.setFreshness(zoieConfig.getFreshness());
-    }
-    
-    /**
-     * Creates a new ZoieSystem.
-     * @param dirMgr Directory manager, mandatory.
-     * @param interpreter data interpreter, mandatory.
-     * @param indexReaderDecorator index reader decorator,optional. If not specified, {@link proj.zoie.impl.indexing.DefaultIndexReaderDecorator} is used. 
-     * @param docIdMapperFactory custom docid mapper factory
-     * @param analyzer Default analyzer, optional. If not specified, {@link org.apache.lucene.analysis.StandardAnalyzer} is used.
-     * @param similarity Default similarity, optional. If not specified, {@link org.apache.lucene.search.DefaultSimilarity} is used.
-     * @param batchSize desired number of indexing events to hold in buffer before indexing. If we already have this many, we hold back the data provider.
-     * @param batchDelay How long to wait before flushing to disk.
-     * @param rtIndexing Ensure real-time.
-     */
-    public ZoieSystem(DirectoryManager dirMgr,ZoieIndexableInterpreter<V> interpreter,IndexReaderDecorator<R> indexReaderDecorator,DocIDMapperFactory docidMapperFactory,Analyzer analyzer,Similarity similarity,int batchSize,long batchDelay,boolean rtIndexing){
-    	this(dirMgr,interpreter,indexReaderDecorator,docidMapperFactory,analyzer,similarity,batchSize,batchDelay,rtIndexing,ZoieConfig.DEFAULT_MAX_BATCH_SIZE, DefaultReaderCache.FACTORY, new DefaultRAMIndexFactory<R>());
-    }
-    
-    /**
-     * Creates a new ZoieSystem.
-     * @param dirMgr Directory manager, mandatory.
-     * @param interpreter data interpreter, mandatory.
-     * @param indexReaderDecorator index reader decorator,optional. If not specified, {@link proj.zoie.impl.indexing.DefaultIndexReaderDecorator} is used. 
-     * @param docIdMapperFactory custom docid mapper factory
-     * @param analyzer Default analyzer, optional. If not specified, {@link org.apache.lucene.analysis.StandardAnalyzer} is used.
-     * @param similarity Default similarity, optional. If not specified, {@link org.apache.lucene.search.DefaultSimilarity} is used.
-     * @param batchSize desired number of indexing events to hold in buffer before indexing. If we already have this many, we hold back the data provider.
-     * @param batchDelay How long to wait before flushing to disk.
-     * @param rtIndexing Ensure real-time.
-     * @param maxBatchSize maximum batch size
-     */
-    public ZoieSystem(DirectoryManager dirMgr,ZoieIndexableInterpreter<V> interpreter,IndexReaderDecorator<R> indexReaderDecorator,DocIDMapperFactory docidMapperFactory,Analyzer analyzer,Similarity similarity,int batchSize,long batchDelay,boolean rtIndexing,int maxBatchSize)
-    {
-      this(dirMgr, interpreter, indexReaderDecorator, docidMapperFactory, analyzer, similarity, batchSize, batchDelay, rtIndexing, maxBatchSize, DefaultReaderCache.FACTORY, new DefaultRAMIndexFactory<R>());
->>>>>>> 231fb90e
-    }
-  }
-
-<<<<<<< HEAD
-=======
-    /**
-     * Creates a new ZoieSystem.
-     * @param dirMgr Directory manager, mandatory.
-     * @param interpreter data interpreter, mandatory.
-     * @param indexReaderDecorator index reader decorator,optional. If not specified, {@link proj.zoie.impl.indexing.DefaultIndexReaderDecorator} is used. 
-     * @param docIdMapperFactory custom docid mapper factory
-     * @param analyzer Default analyzer, optional. If not specified, {@link org.apache.lucene.analysis.StandardAnalyzer} is used.
-     * @param similarity Default similarity, optional. If not specified, {@link org.apache.lucene.search.DefaultSimilarity} is used.
-     * @param batchSize desired number of indexing events to hold in buffer before indexing. If we already have this many, we hold back the data provider.
-     * @param batchDelay How long to wait before flushing to disk.
-     * @param rtIndexing Ensure real-time.
-     * @param maxBatchSize maximum batch size
-     * @param ReaderCacheFactory the ReaderCacheFactory that will be used to create the reader cache
-     */
-    public ZoieSystem(DirectoryManager dirMgr,ZoieIndexableInterpreter<V> interpreter,IndexReaderDecorator<R> indexReaderDecorator,DocIDMapperFactory docidMapperFactory,Analyzer analyzer,Similarity similarity,int batchSize,long batchDelay,boolean rtIndexing,int maxBatchSize, ReaderCacheFactory readercachefactory, RAMIndexFactory<R> ramIndexFactory)
-    {
-      if (dirMgr==null) throw new IllegalArgumentException("null directory manager.");
-      _dirMgr = dirMgr;
-
-      if (interpreter==null) throw new IllegalArgumentException("null interpreter.");
-
-      docidMapperFactory = docidMapperFactory==null ? new DefaultDocIDMapperFactory() : docidMapperFactory;
-      _searchIdxMgr=new SearchIndexManager<R>(_dirMgr,indexReaderDecorator,docidMapperFactory, ramIndexFactory);
-      _realtimeIndexing=rtIndexing;
-      _interpreter=interpreter;
-
-      _analyzer = analyzer== null ? new StandardAnalyzer(Version.LUCENE_CURRENT) : analyzer;
-      _similarity = similarity==null ? new DefaultSimilarity() : similarity;
-      log.info("creating Zoie instance --> "
-          + _dirMgr.toString()
-          + "\t" + _interpreter.toString()
-          + "\t" + (indexReaderDecorator!=null?indexReaderDecorator.toString():"null")
-          + "\t" + docidMapperFactory.toString()
-          + "\tAnalyzer: " + _analyzer.toString()
-          + "\tSimilarity: " + _similarity.toString()
-          + "\tbatchSize (desired max batch size for indexing to RAM): " + batchSize
-          + "\tbatchDelay (max time to wait before flushing to disk): " + batchDelay
-          + "\trealtime mode: " + rtIndexing);
-
-
-      _lsnrList = new ConcurrentLinkedQueue<IndexingEventListener>();
-
-      super.setBatchSize(Math.max(1,batchSize)); // realtime memory batch size
-      _diskLoader = new DiskLuceneIndexDataLoader<R>(_analyzer, _similarity, _searchIdxMgr);
-      _diskLoader.setOptimizeScheduler(new DefaultOptimizeScheduler(getAdminMBean())); // note that the ZoieSystemAdminMBean zoieAdmin parameter for DefaultOptimizeScheduler is not used.
-      batchSize = Math.max(1, batchSize);
-      if (_realtimeIndexing)
-      {
-        _rtdc = new RealtimeIndexDataLoader<R, V>(_diskLoader, batchSize, Math.max(batchSize, maxBatchSize), batchDelay, _analyzer, _similarity, _searchIdxMgr, _interpreter, _lsnrList);
-      } else
-      {
-        _rtdc = new BatchedIndexDataLoader<R, V>(_diskLoader, batchSize, Math.max(batchSize, maxBatchSize), batchDelay, _searchIdxMgr, _interpreter, _lsnrList);
-      }
-      super.setDataConsumer(_rtdc);
-      readercache = readercachefactory.newInstance(_searchIdxMgr);
-      log.info("using readerCache: " + readercache);
-    }
->>>>>>> 231fb90e
+    }
+  }
+
 
   /**
    * return the zoie version given a string.

--- conflicted
+++ resolved
@@ -128,28 +128,36 @@
     return createZoie(idxDir, realtime, 20,zoieVersionFactory);
   }
   
+  /**
+   * @param idxDir
+   * @param realtime
+   * @param delay delay for interpreter (simulating a slow interpreter)
+   * @param zoieVersionFactory
+   * @return
+   */
   protected static ZoieSystem<IndexReader,String, DefaultZoieVersion> createZoie(File idxDir,boolean realtime, long delay, ZoieVersionFactory<DefaultZoieVersion> zoieVersionFactory)
   {
-<<<<<<< HEAD
     return createZoie(idxDir,realtime,delay,null,null,zoieVersionFactory);
-=======
-    return createZoie(idxDir, realtime, 2);
->>>>>>> c2220670
   }
 
   protected static ZoieSystem<IndexReader,String, DefaultZoieVersion> createZoie(File idxDir,boolean realtime,DocIDMapperFactory docidMapperFactory,ZoieVersionFactory<DefaultZoieVersion> zoieVersionFactory)
   {
-<<<<<<< HEAD
-    return createZoie(idxDir, realtime, 20,null,docidMapperFactory, zoieVersionFactory);
-=======
-    return createZoie(idxDir, realtime, 2,null,docidMapperFactory);
->>>>>>> c2220670
-  }
-
+    return createZoie(idxDir, realtime, 2,null,docidMapperFactory, zoieVersionFactory);
+  }
+
+  /**
+   * @param idxDir
+   * @param realtime
+   * @param delay delay for interpreter (simulating a slow interpreter)
+   * @param analyzer
+   * @param docidMapperFactory
+   * @param zoieVersionFactory
+   * @return
+   */
   protected static ZoieSystem<IndexReader,String, DefaultZoieVersion> createZoie(File idxDir,boolean realtime, long delay,Analyzer analyzer,DocIDMapperFactory docidMapperFactory, ZoieVersionFactory<DefaultZoieVersion> zoieVersionFactory)
   {
     ZoieSystem<IndexReader,String,DefaultZoieVersion> idxSystem=new ZoieSystem<IndexReader, String, DefaultZoieVersion>(idxDir,new TestDataInterpreter(delay,analyzer),
-        new TestIndexReaderDecorator(),docidMapperFactory, null,null,50,100,realtime,zoieVersionFactory);
+        new TestIndexReaderDecorator(),docidMapperFactory, null,null,50,2000,realtime,zoieVersionFactory);
     return idxSystem;
   }
 
@@ -170,20 +178,10 @@
     }
   }
 
-<<<<<<< HEAD
-=======
-  protected static ZoieSystem<IndexReader,String> createZoie(File idxDir,boolean realtime, long delay,Analyzer analyzer,DocIDMapperFactory docidMapperFactory)
-  {
-    ZoieSystem<IndexReader,String> idxSystem=new ZoieSystem<IndexReader, String>(idxDir,new TestDataInterpreter(delay,analyzer),
-        new TestIndexReaderDecorator(),docidMapperFactory,null,null,50,2000,realtime);
-    return idxSystem;
-  }
->>>>>>> c2220670
-
   protected static ZoieSystem<IndexReader,String,DefaultZoieVersion> createInRangeZoie(File idxDir,boolean realtime, InRangeDocIDMapperFactory docidMapperFactory, ZoieVersionFactory<DefaultZoieVersion> zoieVersionFactory)
   {
     ZoieSystem<IndexReader,String,DefaultZoieVersion> idxSystem=new ZoieSystem<IndexReader, String,DefaultZoieVersion>(idxDir,new TestInRangeDataInterpreter(20,null),
-        new TestIndexReaderDecorator(),docidMapperFactory,null,null,50,100,realtime,zoieVersionFactory);
+        new TestIndexReaderDecorator(),docidMapperFactory,null,null,50,2000,realtime,zoieVersionFactory);
     return idxSystem;
   } 
   protected static boolean deleteDirectory(File path) {
@@ -202,7 +200,7 @@
   }
 
   
-  protected class QueryThread extends Thread
+  protected static class QueryThread extends Thread
   {
     public volatile boolean stop = false;
     public volatile boolean mismatch = false;

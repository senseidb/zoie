--- conflicted
+++ resolved
@@ -34,11 +34,8 @@
 import org.apache.lucene.store.Directory;
 
 import proj.zoie.api.DocIDMapper;
-<<<<<<< HEAD
 import proj.zoie.api.ZoieVersion;
-=======
 import proj.zoie.api.ZoieHealth;
->>>>>>> 7fbafb28
 import proj.zoie.api.ZoieIndexReader;
 import proj.zoie.api.indexing.ZoieIndexable.IndexingReq;
 
@@ -239,14 +236,6 @@
 	    }
 	    finally
 	    {	      
-//	       V diskVersion = getVersion();
-//	       V ramVersion = index.getVersion();
-//	       V newDiskVersion = diskVersion == null ? ramVersion : (diskVersion.compareTo(ramVersion) < 0 ? ramVersion : diskVersion);
-//	       Map<String, String> commitVersionMap = new HashMap<String, String>();
-//        commitVersionMap.put("DiskZoieVersion ", newDiskVersion.toString());
-//	      writer.commit(commitVersionMap);
-        //System.out.println("commit disk user data" + commitVersionMap);  
-      
 	      closeIndexWriter();
 	    }
 	  }

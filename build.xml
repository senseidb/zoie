--- conflicted
+++ resolved
@@ -231,12 +231,6 @@
 	        	<batchtest fork="yes" todir="${test.report.dir}">
               			<fileset dir="${test}">
                			<include name="**/ZoieTestSuite.java" />
-<<<<<<< HEAD
-=======
-               			<!--
-               			<include name="**/TestJMSStreamDataProvider.java" />
-               			-->
->>>>>>> 95806924
               			</fileset>
             		</batchtest>
         	</junit>

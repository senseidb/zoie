--- conflicted
+++ resolved
@@ -60,7 +60,6 @@
 /**
  * Zoie system, main class.
  */
-<<<<<<< HEAD
 
 public class ZoieSystem<R extends IndexReader, D, V extends ZoieVersion>
     extends AsyncDataConsumer<D, V> implements DataConsumer<D, V>,
@@ -80,6 +79,7 @@
   private final BatchedIndexDataLoader<R, D, V> _rtdc;
   private final DiskLuceneIndexDataLoader<R, V> _diskLoader;
   private volatile boolean alreadyShutdown = false;
+  private final ReentrantReadWriteLock _shutdownLock = new ReentrantReadWriteLock();
 
   /**
    * Creates a new ZoieSystem.
@@ -364,69 +364,6 @@
           .max(batchSize, maxBatchSize), batchDelay, _analyzer, _similarity,
           _searchIdxMgr, _interpreter, _lsnrList);
     } else
-=======
-public class ZoieSystem<R extends IndexReader,V> extends AsyncDataConsumer<V> implements IndexReaderFactory<ZoieIndexReader<R>> {
-
-	private static final Logger log = Logger.getLogger(ZoieSystem.class);
-	
-	private final DirectoryManager _dirMgr;
-	private final boolean _realtimeIndexing;
-	private final SearchIndexManager<R> _searchIdxMgr;
-	private final ZoieIndexableInterpreter<V> _interpreter;
-	private final Analyzer _analyzer;
-	private final Similarity _similarity;
-	private final Queue<IndexingEventListener> _lsnrList;
-	private final BatchedIndexDataLoader<R, V> _rtdc;
-	private final DiskLuceneIndexDataLoader<R> _diskLoader;
-	private volatile boolean alreadyShutdown = false;
-  private final ReentrantReadWriteLock _shutdownLock = new ReentrantReadWriteLock();
-	
-	/**
-	 * Creates a new ZoieSystem.
-	 * @param idxDir index directory, mandatory.
-	 * @param interpreter data interpreter, mandatory.
-	 * @param indexReaderDecorator index reader decorator,optional. If not specified, {@link proj.zoie.impl.indexing.DefaultIndexReaderDecorator} is used. 
-	 * @param docIdMapperFactory custom docid mapper factory
-	 * @param analyzer Default analyzer, optional. If not specified, {@link org.apache.lucene.analysis.StandardAnalyzer} is used.
-	 * @param similarity Default similarity, optional. If not specified, {@link org.apache.lucene.search.DefaultSimilarity} is used.
-	 * @param batchSize Number of indexing events to hold before flushing to disk.
-	 * @param batchDelay How long to wait before flushing to disk.
-	 * @param rtIndexing Ensure real-time.
-	 */
-	public ZoieSystem(File idxDir,ZoieIndexableInterpreter<V> interpreter,IndexReaderDecorator<R> indexReaderDecorator,DocIDMapperFactory docIdMapperFactory,Analyzer analyzer,Similarity similarity,int batchSize,long batchDelay,boolean rtIndexing)
-	{
-	  this(new DefaultDirectoryManager(idxDir), interpreter, indexReaderDecorator, docIdMapperFactory,analyzer, similarity, batchSize, batchDelay, rtIndexing);
-	}
-	
-	/**
-	 * Creates a new ZoieSystem.
-	 * @param idxDir index directory, mandatory.
-	 * @param interpreter data interpreter, mandatory.
-	 * @param indexReaderDecorator index reader decorator,optional. If not specified, {@link proj.zoie.impl.indexing.DefaultIndexReaderDecorator} is used. 
-	 * @param analyzer Default analyzer, optional. If not specified, {@link org.apache.lucene.analysis.StandardAnalyzer} is used.
-	 * @param similarity Default similarity, optional. If not specified, {@link org.apache.lucene.search.DefaultSimilarity} is used.
-	 * @param batchSize Number of indexing events to hold before flushing to disk.
-	 * @param batchDelay How long to wait before flushing to disk.
-	 * @param rtIndexing Ensure real-time.
-	 */
-	public ZoieSystem(File idxDir,ZoieIndexableInterpreter<V> interpreter,IndexReaderDecorator<R> indexReaderDecorator,Analyzer analyzer,Similarity similarity,int batchSize,long batchDelay,boolean rtIndexing)
-	{
-	  this(new DefaultDirectoryManager(idxDir), interpreter, indexReaderDecorator, analyzer, similarity, batchSize, batchDelay, rtIndexing);
-	}
-	
-	/**
-	 * Creates a new ZoieSystem.
-     * @param dirMgr Directory manager, mandatory.
-     * @param interpreter data interpreter, mandatory.
-     * @param indexReaderDecorator index reader decorator,optional. If not specified, {@link proj.zoie.impl.indexing.DefaultIndexReaderDecorator} is used. 
-     * @param analyzer Default analyzer, optional. If not specified, {@link org.apache.lucene.analysis.StandardAnalyzer} is used.
-     * @param similarity Default similarity, optional. If not specified, {@link org.apache.lucene.search.DefaultSimilarity} is used.
-     * @param batchSize Number of indexing events to hold before flushing to disk.
-     * @param batchDelay How long to wait before flushing to disk.
-     * @param rtIndexing Ensure real-time.
-     */
-    public ZoieSystem(DirectoryManager dirMgr,ZoieIndexableInterpreter<V> interpreter,IndexReaderDecorator<R> indexReaderDecorator,Analyzer analyzer,Similarity similarity,int batchSize,long batchDelay,boolean rtIndexing)
->>>>>>> 4e0eda68
     {
       _rtdc = new BatchedIndexDataLoader<R, D, V>(_diskLoader, batchSize, Math
           .max(batchSize, maxBatchSize), batchDelay, _searchIdxMgr,
@@ -505,7 +442,6 @@
     return null;
   }
 
-<<<<<<< HEAD
   /**
    * @return the String representation of version for JMX purpose
    * @throws IOException
@@ -535,71 +471,21 @@
 
   public void shutdown()
   {
+    try
+    {
+      _shutdownLock.writeLock().lock();
+      if (alreadyShutdown)
+      {
+        log.warn("already shut/shutting down ... ignore new shutdown request");
+        return;
+      }     
+      alreadyShutdown = true;
+    } finally
+    {
+      _shutdownLock.writeLock().unlock();
+    }
     log.info("shutting down zoie...");
     try
-=======
-	public void setOptimizeScheduler(OptimizeScheduler scheduler){
-		if (scheduler!=null){
-		  _diskLoader.setOptimizeScheduler(scheduler);
-		}
-	}
-	
-	/**
-	 * return the current disk version.
-	 */
-	@Override
-	public long getVersion()
-	{
-	  try{
-        return getCurrentDiskVersion();
-      } 
-      catch (IOException e){
-        log.error(e);
-      }
-      return 0;
-	}
-	
-	public long getCurrentDiskVersion() throws IOException
-	{
-		return _dirMgr.getVersion();
-	}
-	
-	public Analyzer getAnalyzer()
-	{
-		return _analyzer;
-	}
-	
-	public Similarity getSimilarity()
-	{
-		return _similarity;
-	}
-	
-	public void start()
-	{
-		log.info("starting zoie...");
-		_rtdc.start();
-		super.start();
-		log.info("zoie started...");
-	}
-	
-	public void shutdown()
-	{
-	  try
-	  {
-	    _shutdownLock.writeLock().lock();
-	    if (alreadyShutdown)
-	    {
-	      log.warn("already shut/shutting down ... ignore new shutdown request");
-	      return;
-	    }	    
-	    alreadyShutdown = true;
-	  } finally
-	  {
-	    _shutdownLock.writeLock().unlock();
-	  }
-	  log.info("shutting down zoie...");
-		try
->>>>>>> 4e0eda68
     {
       flushEvents(Long.MAX_VALUE);
     } catch (ZoieException e)
@@ -609,9 +495,7 @@
     _rtdc.shutdown();
     super.stop();
     _searchIdxMgr.close();
-<<<<<<< HEAD
     log.info("zoie shutdown successfully.");
-    alreadyShutdown = true;
   }
 
   public boolean alreadyShutdown()
@@ -672,59 +556,6 @@
     return _searchIdxMgr.getDiskSegmentCount();
   }
 
-=======
-		log.info("zoie shutdown successfully.");
-	}
-	public boolean alreadyShutdown()
-	{
-	  return alreadyShutdown;
-	}
-	
-	public void refreshDiskReader() throws IOException
-	{
-		_searchIdxMgr.refreshDiskReader();
-	}
-	/**
-	 * Flush the memory index into disk.
-	 * @throws ZoieException 
-	 */
-	public void flushEvents(long timeout) throws ZoieException
-	{
-	  super.flushEvents(timeout);
-	  _rtdc.flushEvents(timeout);
-	}
-	
-    /**
-     * Flush events to the memory index.
-     * @throws ZoieException 
-     */
-    public void flushEventsToMemoryIndex(long timeout) throws ZoieException
-    {
-      super.flushEvents(timeout);
-    }
-    
-	public boolean isReadltimeIndexing()
-	{
-		return _realtimeIndexing;
-	}
-	
-	/**
-   * return a list of ZoieIndexReaders. These readers are reference counted and this method
-   * should be used in pair with returnIndexReaders(List<ZoieIndexReader<R>> readers) {@link #returnIndexReaders(List)}.
-   * It is typical that we create a MultiReader from these readers. When creating MultiReader, it should be created with
-   * the closeSubReaders parameter set to false in order to do reference counting correctly.
-	 * @see proj.zoie.api.IndexReaderFactory#getIndexReaders()
-	 * @see proj.zoie.impl.indexing.ZoieSystem#returnIndexReaders(List)
-	 */
-	public List<ZoieIndexReader<R>> getIndexReaders() throws IOException
-	{
-	  return _searchIdxMgr.getIndexReaders();
-	}
-	
-	public int getDiskSegmentCount() throws IOException{
-	  return _searchIdxMgr.getDiskSegmentCount();
-	}
->>>>>>> 4e0eda68
   public int getRAMASegmentCount()
   {
     return _searchIdxMgr.getRAMASegmentCount();
